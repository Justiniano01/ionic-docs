--- conflicted
+++ resolved
@@ -56,17 +56,6 @@
     return (
       <stencil-router class={layout}>
         <stencil-route style={{ display: 'none' }} routeRender={this.setHistory}/>
-<<<<<<< HEAD
-        <docs-header onToggleClick={this.toggleMenu}/>
-        <docs-menu onToggleClick={this.toggleMenu}/>
-        <stencil-route url="/docs/:page*" routeRender={props => (
-          <docs-page
-            history={props.history}
-            path={`/docs/pages/${props.match.params.page || 'index'}.json`}
-            onClick={this.handlePageClick}/>
-        )}/>
-        {/*<docs-footer-announcement></docs-footer-announcement>*/}
-=======
         <docs-header toggleClickFn={this.toggleMenu}/>
         <docs-menu toggleClickFn={this.toggleMenu}/>
         <stencil-route
@@ -79,7 +68,6 @@
             />
           )}
         />
->>>>>>> b1552972
       </stencil-router>
     );
   }
