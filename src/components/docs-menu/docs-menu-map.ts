export const main = {
  'Home': '/docs',
  'Introduction': {
    'What is Ionic Framework': '/docs/intro',
    'Core Concepts': '/docs/intro/concepts',
    'Browser Support': '/docs/intro/browser-support',
    'Versioning': '/docs/intro/versioning',
    'Support': '/docs/intro/support'
  },
  'Installation': {
    'CLI Installation':  '/docs/installation/cli',
    'Packages & CDN': '/docs/installation/cdn',
    'Environment Setup': '/docs/installation/environment',
    'iOS Setup': '/docs/installation/ios',
    'Android Setup': '/docs/installation/android',
  },
  'Building': {
    'Starting': '/docs/building/starting',
    'Scaffolding': '/docs/building/scaffolding',
    'Migration': '/docs/building/migration',
    'Cross Platform': '/docs/building/cross-platform',
    'Running Overview': '/docs/building/running',
    'Running on iOS': '/docs/building/ios',
    'Running on Android': '/docs/building/android',
    'Testing': '/docs/building/testing',
    'Contributing': '/docs/building/contributing',
    'Web View': '/docs/building/webview',
    'Ionic Storage': '/docs/building/storage'
  },
  'Components': '/docs/components',
  'Layout': {
    'Structure': '/docs/layout/structure',
    'Responsive Grid': '/docs/layout/grid',
    'CSS Utilities': '/docs/layout/css-utilities'
    //    'RTL Support': '/docs/layout/rtl'
  },
  'Theming': {
    'Basics': '/docs/theming/basics',
    'Platform Styles': '/docs/theming/platform-styles',
    'CSS Variables': '/docs/theming/css-variables',
    'Color Generator': '/docs/theming/color-generator',
    'Advanced': '/docs/theming/advanced'
  },
  'Publishing': {
    'Progressive Web App': '/docs/publishing/progressive-web-app',
    'iOS App Store': '/docs/publishing/app-store',
    'Android Play Store': '/docs/publishing/play-store',
    'Electron Desktop App': '/docs/publishing/desktop-app'
  },
  'FAQ': {
    'Glossary': '/docs/faq/glossary',
    'Build Errors': '/docs/faq/build',
    'Runtime Errors': '/docs/faq/runtime',
    'Native Errors': '/docs/faq/native',
    'Developer Tips': '/docs/faq/tips',
    'Changelog': 'https://github.com/ionic-team/ionic/blob/master/CHANGELOG.md'
  },
  'Dev Resources': {
    'Books': '/docs/developer-resources/books',
    'Courses': '/docs/developer-resources/courses',
    'Guides': '/docs/developer-resources/guides',
    'Posts': '/docs/developer-resources/posts',
    'Tools': '/docs/developer-resources/tools',
    'Videos': '/docs/developer-resources/videos',
  }
};

export const pro = {
  'Home': '/docs',
  'Introduction': {
    'Getting Started': '/docs/pro',
    'Git Workflow': '/docs/pro/basics/git'
  },
  'Builds': {
    'Deploy Builds': 'docs/pro/builds/builds#deploy-builds',
    'Package Builds': 'docs/pro/builds/builds#package-builds',
    'Build Environments': 'docs/pro/builds/environments'
  },
  'Deploy': {
    'Introduction': '/docs/pro/deploy/intro',
    'Installation': '/docs/pro/deploy/setup',
    'Builds': '/docs/pro/deploy/builds',
    'Channels': '/docs/pro/deploy/channels',
    'API Reference': '/docs/pro/deploy/api'
  },
  'Package': {
    'Introduction': '/docs/pro/package/intro',
    'Credentials': '/docs/pro/package/credentials',
    'Builds': '/docs/pro/package/intro#performing-a-build'
  },
  'Automation': {
    'Introduction': '/docs/pro/automation/intro',
    'Manage': '/docs/pro/automation/create',
<<<<<<< HEAD
    'Webhooks': 'docs/pro/automation/webhooks'
  },
=======
    'Webhooks': '/docs/pro/automation/webhooks'
  },
  'Environments': {
    'Introduction': '/docs/pro/environments/intro'
  }
>>>>>>> b443e72b
};

export const outbound = {
  'API Reference': '/docs/api',
  'CLI Reference': '/docs/cli/overview',
  'Native APIs': '/docs/native'
};<|MERGE_RESOLUTION|>--- conflicted
+++ resolved
@@ -91,16 +91,8 @@
   'Automation': {
     'Introduction': '/docs/pro/automation/intro',
     'Manage': '/docs/pro/automation/create',
-<<<<<<< HEAD
-    'Webhooks': 'docs/pro/automation/webhooks'
-  },
-=======
     'Webhooks': '/docs/pro/automation/webhooks'
   },
-  'Environments': {
-    'Introduction': '/docs/pro/environments/intro'
-  }
->>>>>>> b443e72b
 };
 
 export const outbound = {
