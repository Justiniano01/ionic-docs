import { Build, Component, Element, Prop, h } from '@stencil/core';
import { link } from './link';
import { l10n } from '../../l10n';
import { MenuItems } from '../../definitions';


@Component({
  tag: 'docs-nav',
  styleUrl: 'nav.css'
})
export class DocsNav {
  @Element() element: HTMLElement;
  @Prop() items: MenuItems;

  private normalizeItems(items) {
    return Array.isArray(items) ? items : Object.entries(items);
  }

  toLink = link;

  toItem = (item, level = 0) => {
    const [id, value] = item;
    switch (typeof value) {
      case 'string':
        // Go ahead...git blame...I know you want TWO :-)
        if (id.match(/menu-native-[ce]e-show-all/)) {
         return <li style={{ 'font-style': 'italic' }} key={item}>{this.toLink(item)}</li>;
        }
        return <li key={item}>{this.toLink(item)}</li>;
      case 'object':
        return <li key={item}>{this.toSection(item, level + 1)}</li>;
      default:
        return null;
    }
  }

<<<<<<< HEAD
  toLink = (item) => {
    const [id, href] = item;
    const text = l10n.getString(id) || id;
    const isExternal = this.isExternalLink(href);

    if (isExternal) {
      return (
        <a href={href}
          target="_blank"
          class="Nav-link outbound">
            <span>{text}</span> <Outbound/>
        </a>
      );
    }

    const prefix = /^\/docs(\/[a-z]{2})?\//;
    const language = l10n.getLocale();
    const url = language !== 'ja'
      ? `/docs/${language}/${href.replace(prefix, '')}`
      : href;

    return (
      <stencil-route-link
        url={url}
        strict={false}
        exact
        activeClass="Nav-link--active"
        anchorClass="Nav-link">
          <span>{text}</span>
      </stencil-route-link>
    );
  }

=======
>>>>>>> 0f5f1cff
  toSection = ([id, value], level) => {
    const text = l10n.getString(id);
    const items = this.normalizeItems(value);
    return (
      <section>
        { id !== '' && text !== undefined ? <header class="Nav-header">{text}</header> : null }
        <ul
          class="Nav-subnav"
          style={{ '--level': level }}>
            {items.map(item => this.toItem(item, level))}
        </ul>
      </section>
    );
  }

  setScroll = () => {
    try {
      this.element.querySelector('.Nav-link--active')
        .scrollIntoView({
          block: 'center'
        });
    } catch (err) {
      this.element.offsetParent ?
        this.element.offsetParent.scrollIntoView() :
        this.element.scrollIntoView();
    }
  }

  componentDidLoad() {
    if (Build.isBrowser) {
      requestAnimationFrame(this.setScroll);
    }
  }

  hostData() {
    return {
      'role': 'navigation'
    };
  }

  render() {
    return (
      <ul class="Nav">
        {this.normalizeItems(this.items).map(item => this.toItem(item))}
      </ul>
    );
  }
}<|MERGE_RESOLUTION|>--- conflicted
+++ resolved
@@ -34,42 +34,6 @@
     }
   }
 
-<<<<<<< HEAD
-  toLink = (item) => {
-    const [id, href] = item;
-    const text = l10n.getString(id) || id;
-    const isExternal = this.isExternalLink(href);
-
-    if (isExternal) {
-      return (
-        <a href={href}
-          target="_blank"
-          class="Nav-link outbound">
-            <span>{text}</span> <Outbound/>
-        </a>
-      );
-    }
-
-    const prefix = /^\/docs(\/[a-z]{2})?\//;
-    const language = l10n.getLocale();
-    const url = language !== 'ja'
-      ? `/docs/${language}/${href.replace(prefix, '')}`
-      : href;
-
-    return (
-      <stencil-route-link
-        url={url}
-        strict={false}
-        exact
-        activeClass="Nav-link--active"
-        anchorClass="Nav-link">
-          <span>{text}</span>
-      </stencil-route-link>
-    );
-  }
-
-=======
->>>>>>> 0f5f1cff
   toSection = ([id, value], level) => {
     const text = l10n.getString(id);
     const items = this.normalizeItems(value);
