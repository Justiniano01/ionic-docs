import { h } from '@stencil/core';
import { GitBranch } from '../../../icons';
import { toHypertext } from '../to-hypertext';

export default (props) => {
  const { page } = props;
  const headings = [...page.headings];
  const repo = renderRepo(page.repo);
  const installation = renderInstallation(page.cordova, page.package);
  const cordovaPromo = renderCordovaPromotion(page.premierSlug);
  const platforms = renderPlatforms(page.platforms);
  const usage = renderUsage(page.codeUsage);
  const capIncompat = renderCapIncompat(page.capacitorIncompatible);
  const isPremier = renderPremier(page.premierSlug);

  if (installation) {
    headings.push({
      text: 'インストール',
      href: '#installation'
    });
  }

  if (isPremier) {
    headings.push({
      text: 'Premier Version Available',
      href: '#premier'
    });
  }

  if (platforms) {
    headings.push({
      text: 'サポートしているプラットフォーム',
      href: '#platforms'
    });
  }

  if (capIncompat) {
    headings.push({
      text: 'Capacitor',
      href: '#capacitor'
    });
  }

  if (usage) {
    headings.push({
      text: '利用方法',
      href: '#usage'
    });
  }

  return (
    <article>
      <h1>{ page.title }</h1>
      <div class="page-meta">
        <docs-table-of-contents links={headings} basepath={page.path}/>
        <internal-ad></internal-ad>
      </div>
      <section class="markdown-content">
        {toHypertext(h, page.body)}
      </section>
      { repo }
      { isPremier }
      { cordovaPromo }
      { installation }
      { platforms }
      { capIncompat }
      { usage }
    </article>
  );
};

const renderRepo = (repo: string) => {
  if (!repo) {
    return null;
  }

  return (
    <section>
      <a href={repo} class="outbound" target="_blank"><GitBranch/> { repo }</a>
    </section>
  );
};

const renderCordovaPromotion = (isPremier: string) => {
  // Only show one promo message
  if (isPremier) {
    return;
  }

  return (
    <section>
      <h2>Cordovaの問題で困っていますか？</h2>
      <docs-card class="cordova-ee-card" header="プラグインの問題で貴重な時間を無駄にしないでください." href="https://ionicframework.com/sales?product_of_interest=Ionic%20Native">
        <div>
          <img src="/docs/assets/icons/native-cordova-bot.png" class="cordova-ee-img" />
          <p>本格的なプロジェクトを構築している場合、トラブルシューティングに時間を費やす余裕はありません。Ionicのエキスパートが、保守、サポート、統合に関する公式サポートを提供しています。</p>
          <docs-button class="native-ee-detail">Contact Us Today!</docs-button>
        </div>
      </docs-card>
    </section>
  );
};

const renderInstallation = (cordova: string, npm: string) => {
  if (!cordova || !npm) {
    return null;
  }

  return (
    <section>
      <h2 id="installation">
        <a href="#installation">インストール</a>
      </h2>
      <docs-tabs>
        <docs-tab tab="Cordova">
          <command-line>
            <command-prompt>{`ionic cordova plugin add ${cordova}`}</command-prompt>
            <command-prompt>{`npm install ${npm}`}</command-prompt>
          </command-line>
        </docs-tab>
        <docs-tab tab="Capacitor">
          <command-line>
            <command-prompt>{`npm install ${cordova}`}</command-prompt>
            <command-prompt>{`npm install ${npm}`}</command-prompt>
            <command-prompt>{`ionic cap sync`}</command-prompt>
          </command-line>
        </docs-tab>
        <docs-tab tab="Enterprise">
<<<<<<< HEAD
          <blockquote>Ionic Native Enterprise はIonic Teamが完全にサポートしメンテナンスしているプラグインを利用できます。 &nbsp;
            <a class="btn" href="/docs/enterprise">詳しくみる</a> か、エンタープライズプラグインに興味があれば <a class="btn" href="https://ionicframework.com/sales?product_of_interest=Ionic%20Enterprise%20Engine">連絡ください</a></blockquote>
=======
          <blockquote>Ionic Enterprise comes with fully supported and maintained plugins from the Ionic Team. &nbsp;
            <a class="btn" href="/docs/enterprise">Learn More</a> or if you're interested in an enterprise version of this plugin <a class="btn" href="https://ionicframework.com/sales?product_of_interest=Ionic%20Enterprise%20Engine">Contact Us</a></blockquote>
>>>>>>> 0f5f1cff
        </docs-tab>
      </docs-tabs>
    </section>
  );
};

const renderPlatforms = (platforms: string[] = []) => {
  if (!platforms.length) {
    return null;
  }

  return (
    <section>
      <h2 id="platforms">
        <a href="#platforms">サポートしているプラットフォーム</a>
      </h2>
      <ul>
        {platforms.map(platform => (
          <li>{platform}</li>
        ))}
      </ul>
    </section>
  );
};

const renderUsage = (usage: any) => {
  if (!usage) {
    return null;
  }

  return (
    <section>
      <h2 id="usage">
        <a href="#usage">利用方法</a>
      </h2>
      <p><h3>Using React?</h3> <stencil-route-link url={`/docs/native/community#react`}>See here.</stencil-route-link></p>
      {toHypertext(h, usage)}
    </section>
  );
};

const renderCapIncompat = (capacitorIncompatible: boolean) => {
  if (!capacitorIncompatible) {
    return null;
  }

  return (
    <section>
      <h2 id="capacitor">
        <a href="#capacitor">Capacitor</a>
      </h2>
      Not compatible
    </section>
  );
};

const renderPremier = (premierSlug: string) => {
  if (!premierSlug) {
    return null;
  }

  return (
    <section>
      <h2 id="premier">
        <a href="#premier">Premier Version Available</a>
      </h2>
      <docs-card class="cordova-ee-card"
        header="Plugins and solutions built and supported by Ionic." href={`/docs/enterprise/${premierSlug}`}>
        <div>
          <img src="/docs/assets/icons/native-enterprise.png" class="cordova-ee-img" />
          <p>Featuring regular release cycles, security and bug fixes, and guaranteed SLAs.</p>
          <docs-button class="native-ee-detail">Available here</docs-button>
        </div>
      </docs-card>
    </section>
  );
};<|MERGE_RESOLUTION|>--- conflicted
+++ resolved
@@ -126,13 +126,8 @@
           </command-line>
         </docs-tab>
         <docs-tab tab="Enterprise">
-<<<<<<< HEAD
           <blockquote>Ionic Native Enterprise はIonic Teamが完全にサポートしメンテナンスしているプラグインを利用できます。 &nbsp;
             <a class="btn" href="/docs/enterprise">詳しくみる</a> か、エンタープライズプラグインに興味があれば <a class="btn" href="https://ionicframework.com/sales?product_of_interest=Ionic%20Enterprise%20Engine">連絡ください</a></blockquote>
-=======
-          <blockquote>Ionic Enterprise comes with fully supported and maintained plugins from the Ionic Team. &nbsp;
-            <a class="btn" href="/docs/enterprise">Learn More</a> or if you're interested in an enterprise version of this plugin <a class="btn" href="https://ionicframework.com/sales?product_of_interest=Ionic%20Enterprise%20Engine">Contact Us</a></blockquote>
->>>>>>> 0f5f1cff
         </docs-tab>
       </docs-tabs>
     </section>
