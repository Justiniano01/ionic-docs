--- conflicted
+++ resolved
@@ -54,13 +54,8 @@
   return (
     <section>
       <a href={repo} class="outbound" target="_blank"><GitBranch/> { repo }</a>
-<<<<<<< HEAD
       <h2>Cordovaの問題で困っていますか？</h2>
-      <docs-shadow-card class="cordova-ee-card" header="プラグインの問題で貴重な時間を無駄にしないでください." href="https://ionicframework.com/sales?product_of_interest=Ionic%20Enterprise%20Engine">
-=======
-      <h2>Stuck on a Cordova issue?</h2>
-      <docs-card class="cordova-ee-card" header="Don't waste precious time on plugin issues." href="https://ionicframework.com/sales?product_of_interest=Ionic%20Enterprise%20Engine">
->>>>>>> a8669645
+      <docs-card class="cordova-ee-card" header="プラグインの問題で貴重な時間を無駄にしないでください." href="https://ionicframework.com/sales?product_of_interest=Ionic%20Enterprise%20Engine">
         <div>
           <img src="/docs/assets/icons/native-cordova-bot.png" class="cordova-ee-img" />
           <p>本格的なプロジェクトを構築している場合、トラブルシューティングに時間を費やす余裕はありません。Ionicのエキスパートが、保守、サポート、統合に関する公式サポートを提供しています。</p>
