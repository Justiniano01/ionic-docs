--- conflicted
+++ resolved
@@ -113,11 +113,7 @@
       </h2>
       <docs-tabs>
         <docs-tab tab="Community">
-<<<<<<< HEAD
-          <command-line slot="コミュニティ">
-=======
           <command-line>
->>>>>>> 5cb1d878
             <command-prompt>{`ionic cordova plugin add ${cordova}`}</command-prompt>
             <command-prompt>{`npm install ${npm}`}</command-prompt>
           </command-line>
