--- conflicted
+++ resolved
@@ -8,14 +8,6 @@
   const pluginId = page.path.split('/')[3];
   const otherVersions = page.otherVersions || [];
 
-<<<<<<< HEAD
-  headings.unshift({
-    text: 'インストール',
-    href: '#installation'
-  });
-
-=======
->>>>>>> 15a80406
   return (
     <article>
       <h1>{ page.title }</h1>
