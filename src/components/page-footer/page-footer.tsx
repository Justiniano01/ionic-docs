--- conflicted
+++ resolved
@@ -1,7 +1,7 @@
 import { Component, Prop, h } from '@stencil/core';
 
 import { Page } from '../../definitions';
-// import { ForwardArrow } from '../../icons';
+import { ForwardArrow } from '../../icons';
 
 @Component({
   tag: 'docs-page-footer',
@@ -33,7 +33,7 @@
       new Set([...page.github.contributors || [], ...page.contributors || []])
     );
 
-    // const editHref = `https://github.com/ionic-jp/ionic-docs/edit/master/${path}`;
+    const editHref = `https://github.com/ionic-jp/ionic-docs/edit/master/${path}`;
     const updatedHref = `https://github.com/ionic-jp/ionic-docs/commits/master/${path}`;
     const updatedText = lastUpdated ? new Date(lastUpdated).toISOString().slice(0, 10) : null;
     const contributorHref = (contributor: any) => `${updatedHref}?author=${contributor}`;
@@ -47,15 +47,9 @@
     return [
       pagination,
       <div class="page-footer__row">
-<<<<<<< HEAD
-       {contributors.length ? <contributor-list contributors={contributors} link={contributorHref}/> : null}
-       {/*<docs-button round href={editHref}>翻訳する <ForwardArrow/></docs-button>*/}
-       {updatedText ? <a class="last-updated" href={updatedHref}>Updated {updatedText}</a> : ''}
-=======
         {contributors.length > 0 ? <contributor-list contributors={contributors} link={contributorHref}/> : null}
         <docs-button round href={editHref}>翻訳する <ForwardArrow/></docs-button>
         {updatedText !== null ? <a class="last-updated" href={updatedHref}>Updated {updatedText}</a> : ''}
->>>>>>> 613ed3cf
       </div>
     ];
   }
