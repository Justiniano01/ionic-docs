--- conflicted
+++ resolved
@@ -47,15 +47,9 @@
     return [
       pagination,
       <div class="page-footer__row">
-<<<<<<< HEAD
-        {contributors.length ? <contributor-list contributors={contributors} link={contributorHref}/> : null}
+        {contributors.length > 0 ? <contributor-list contributors={contributors} link={contributorHref}/> : null}
         <docs-button round href={editHref}>翻訳する <ForwardArrow/></docs-button>
-        {updatedText ? <a class="last-updated" href={updatedHref}>Updated {updatedText}</a> : ''}
-=======
-        {contributors.length > 0 ? <contributor-list contributors={contributors} link={contributorHref}/> : null}
-        <docs-button round href={editHref}>Contribute <ForwardArrow/></docs-button>
         {updatedText !== null ? <a class="last-updated" href={updatedHref}>Updated {updatedText}</a> : ''}
->>>>>>> b1552972
       </div>
     ];
   }
