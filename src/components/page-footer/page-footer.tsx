--- conflicted
+++ resolved
@@ -32,15 +32,9 @@
       new Set([...page.github.contributors || [], ...page.contributors || []])
     );
 
-<<<<<<< HEAD
     const editHref = `https://github.com/ionic-jp/ionic-docs/edit/master/${path}`;
     const updatedHref = `https://github.com/ionic-jp/ionic-docs/commits/master/${path}`;
-    const updatedText = new Date(lastUpdated).toISOString().slice(0, 10);
-=======
-    const editHref = `https://github.com/ionic-team/ionic-docs/edit/master/${path}`;
-    const updatedHref = `https://github.com/ionic-team/ionic-docs/commits/master/${path}`;
     const updatedText = lastUpdated ? new Date(lastUpdated).toISOString().slice(0, 10) : null;
->>>>>>> 67934710
     const contributorHref = (contributor) => `${updatedHref}?author=${contributor}`;
 
     const paggination = (
@@ -53,13 +47,8 @@
       paggination,
       <div class="page-footer__row">
         {contributors.length ? <contributor-list contributors={contributors} link={contributorHref}/> : null}
-<<<<<<< HEAD
         <docs-button round href={editHref}>翻訳する <ForwardArrow/></docs-button>
-        <a class="last-updated" href={updatedHref}>Updated {updatedText}</a>
-=======
-        <docs-button round href={editHref}>Contribute <ForwardArrow/></docs-button>
         {updatedText ? <a class="last-updated" href={updatedHref}>Updated {updatedText}</a> : ''}
->>>>>>> 67934710
       </div>
     ];
   }
