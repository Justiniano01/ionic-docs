import { Component, Listen, Prop, State, h } from '@stencil/core';
import { Checkmark, ForwardArrow, Logo, Translation } from '../../icons';
import { l10n } from '../../l10n';

@Component({
  tag: 'docs-header',
  styleUrl: 'header.css'
})
export class DocsHeader {
  @State() hidden = false;
  private frameRequested = false;
  private prevScroll = 0;

  @Prop() onToggleClick: (e: Event) => void;

  @Listen('scroll', { target: 'window' })
  handleScroll() {
    if (!this.frameRequested) {
      requestAnimationFrame(() => {
        const { scrollY } = window;
        this.hidden = scrollY > 60 && scrollY > this.prevScroll;
        this.prevScroll = scrollY;
        this.frameRequested = false;
      });
      this.frameRequested = true;
    }
  }

  hostData() {
    return {
      class: { hidden: this.hidden }
    };
  }

  renderMenu(section: 'Framework' | 'Framework v4' | 'Appflow' | 'Studio') {
    return [
      <docs-dropdown label={section}>
        <section>
          <stencil-route-link url="/docs/">Framework {section === 'Framework' ? <Checkmark/> : null}</stencil-route-link>
          <stencil-route-link url="/docs/appflow">Appflow {section === 'Appflow' ? <Checkmark/> : null}</stencil-route-link>
          <a href="https://capacitor.ionicframework.com">Capacitor</a>
          <stencil-route-link url="/docs/studio">Studio {section === 'Studio' ? <Checkmark/> : null}</stencil-route-link>
        </section>
        {section === 'Framework' ? <section>
          <a href="https://ionicframework.com/docs/v4/components">Framework v4</a>
          <a href="https://ionicframework.com/docs/v3">Framework v3</a>
          <a href="https://stenciljs.com">Stencil</a>
<<<<<<< HEAD
          <a href="https://capacitor.ionicframework.jp">Capacitor</a>
=======
>>>>>>> 774802f9
        </section> : null}
      </docs-dropdown>,
      section === 'Framework' ? <div class="SectionNav-tabs">
        <stencil-route-link url="/docs/" urlMatch={[/^\/docs(?!\/(api|components|cli|native|enterprise)).*$/]}>{l10n.getString('header-guide')}</stencil-route-link>
        <stencil-route-link url="/docs/components" urlMatch={['/docs/api', '/docs/components']}>{l10n.getString('header-components')}</stencil-route-link>
        <stencil-route-link url="/docs/cli">{l10n.getString('header-cli')}</stencil-route-link>
        <stencil-route-link url="/docs/native" urlMatch={['/docs/native', '/docs/enterprise']}>{l10n.getString('header-native')}</stencil-route-link>
      </div> : null,
    ];
  }

  render() {
    const { getString } = l10n;
    return (
      <header>
        <docs-menu-toggle onClick={this.onToggleClick}/>

        <stencil-route-link url="/docs/">
          <Logo class="HeaderLogo"/>
        </stencil-route-link>

        <header-mobile-collapse>
          <nav class="SectionNav">
            <stencil-route-switch>
              <stencil-route url="/docs/appflow">
                {this.renderMenu('Appflow')}
              </stencil-route>
              <stencil-route url="/docs/studio">
                {this.renderMenu('Studio')}
              </stencil-route>
              <stencil-route>
                {this.renderMenu('Framework')}
              </stencil-route>
            </stencil-route-switch>
          </nav>

          <nav class="UtilNav">
            <ionic-search></ionic-search>
            <docs-dropdown label={getString('header-community')} align="right">
              <section>
                <a href="https://ionicframework.com/community" target="_blank">Community Hub</a>
              </section>
              <section>
                <a href="https://ionic-jp.herokuapp.com/" target="_blank">Slack（日本）</a>
                <a href="https://twitter.com/ionic_japan" target="_blank">Twitter（日本）</a>
              </section>
              <section>
                <a href="https://forum.ionicframework.com/" target="_blank">Forum</a>
                <a href="http://ionicworldwide.herokuapp.com/" target="_blank">Slack</a>
                <a href="https://spectrum.chat/ionic" target="_blank">Spectrum</a>
                <a href="https://www.meetup.com/topics/ionic-framework/" target="_blank">Meetups</a>
              </section>
              <section>
                <a href="https://blog.ionicframework.com/" target="_blank">Blog</a>
                <a href="https://twitter.com/ionicframework" target="_blank">Twitter</a>
              </section>
            </docs-dropdown>
            <docs-dropdown label={getString('header-support')} align="right">
              <section>
                <a href="https://ionicframework.com/support" target="_blank">Help Center</a>
              </section>
              <section>
                <a href="https://ionic.zendesk.com/" target="_blank">Customer Support</a>
                <a href="https://ionicframework.com/advisory" target="_blank">Enterprise Advisory</a>
              </section>
            </docs-dropdown>
            <docs-dropdown icon={Translation} align="right" label="Translations" class="label-sm-only">
              <section>
                <a href="https://ionicframework.com/en/docs/" target="_blank">English</a>
                <a href="https://ionicframework.com/jp/docs/" class="link-active">
                  日本語
                  <svg viewBox="0 0 512 512" width="14">
                    <path d="M186.301 339.893L96 249.461l-32 30.507L186.301 402 448 140.506 416 110z"></path>
                  </svg>
                </a>
              </section>
              <section>
                <a href="https://ionicframework.com/translate" target="_blank">Translate</a>
              </section>
              {/* WIP Languages - included for pre-rendering, but hidden */}
              <div style={{ display: 'none' }}>
                <a href="/docs/zh">Chinese</a>
                <a href="/docs/fr">French</a>
                <a href="/docs/pt">Portuguese</a>
                <a href="/docs/es">Spanish</a>
              </div>
            </docs-dropdown>
            <a href="https://ionicframework.jp/case/" target="_blank">
              <span class="lg-only">事例</span>
              <span class="sm-only">事例 <ForwardArrow class="Dropdown-arrow"/></span>
            </a>
            <a href="https://github.com/ionic-jp/ionic-docs" target="_blank">
              <span class="lg-only">翻訳に協力</span>
              <span class="sm-only">翻訳に協力 <ForwardArrow class="Dropdown-arrow"/></span>
            </a>
            <a href="https://github.com/ionic-team/ionic" target="_blank">
              <ion-icon name="logo-github" class="lg-only"></ion-icon>
              <span class="sm-only">GitHub <ForwardArrow class="Dropdown-arrow"/></span>
            </a>
            <a href="https://twitter.com/ionicframework" target="_blank">
              <ion-icon name="logo-twitter" class="lg-only"></ion-icon>
              <span class="sm-only">Twitter <ForwardArrow class="Dropdown-arrow"/></span>
            </a>
          </nav>
        </header-mobile-collapse>
      </header>
    );
  }
}<|MERGE_RESOLUTION|>--- conflicted
+++ resolved
@@ -38,17 +38,13 @@
         <section>
           <stencil-route-link url="/docs/">Framework {section === 'Framework' ? <Checkmark/> : null}</stencil-route-link>
           <stencil-route-link url="/docs/appflow">Appflow {section === 'Appflow' ? <Checkmark/> : null}</stencil-route-link>
-          <a href="https://capacitor.ionicframework.com">Capacitor</a>
+          <a href="https://capacitor.ionicframework.jp">Capacitor</a>
           <stencil-route-link url="/docs/studio">Studio {section === 'Studio' ? <Checkmark/> : null}</stencil-route-link>
         </section>
         {section === 'Framework' ? <section>
           <a href="https://ionicframework.com/docs/v4/components">Framework v4</a>
           <a href="https://ionicframework.com/docs/v3">Framework v3</a>
           <a href="https://stenciljs.com">Stencil</a>
-<<<<<<< HEAD
-          <a href="https://capacitor.ionicframework.jp">Capacitor</a>
-=======
->>>>>>> 774802f9
         </section> : null}
       </docs-dropdown>,
       section === 'Framework' ? <div class="SectionNav-tabs">
