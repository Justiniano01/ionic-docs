--- conflicted
+++ resolved
@@ -1,9 +1,5 @@
 import { Component, Listen, Prop, State } from '@stencil/core';
-<<<<<<< HEAD
-import { Book, Checkmark, Logo } from '../../icons';
-=======
-import { Checkmark, Logo, Outbound, Translation } from '../../icons';
->>>>>>> 32335dc5
+import { Book, Checkmark, Logo, Translation } from '../../icons';
 
 @Component({
   tag: 'docs-header',
@@ -147,9 +143,6 @@
               <a href="https://ionicframework.com/advisory" target="_blank">Enterprise Advisory</a>
             </section>
           </docs-dropdown>
-<<<<<<< HEAD
-          <a class="outbound" href="https://github.com/ionic-team/ionic" target="_blank"><ion-icon name="logo-github"></ion-icon></a>
-=======
           <docs-dropdown icon={Translation} align="right">
             <section>
               <a href="https://ionicframework.com/docs/" class="link-active">
@@ -164,8 +157,7 @@
               <a href="https://ionicframework.com/translate" target="_blank">Translate</a>
             </section>
           </docs-dropdown>
-          <a class="outbound" href="https://github.com/ionic-team/ionic" target="_blank">GitHub <Outbound/></a>
->>>>>>> 32335dc5
+          <a class="outbound" href="https://github.com/ionic-team/ionic" target="_blank"><ion-icon name="logo-github"></ion-icon></a>
         </nav>
       </header>
     );
