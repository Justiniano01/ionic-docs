--- conflicted
+++ resolved
@@ -43,7 +43,7 @@
         {section === 'Framework' ? <section>
           <a href="https://ionicframework.com/docs/v3">Framework v3</a>
           <a href="https://stenciljs.com">Stencil</a>
-          <a href="https://capacitor.ionicframework.com">Capacitor</a>
+          <a href="https://capacitor.ionicframework.jp">Capacitor</a>
         </section> : null}
       </docs-dropdown>,
       section === 'Framework' ? <div class="SectionNav-tabs">
@@ -87,6 +87,10 @@
                 <a href="https://ionicframework.com/community" target="_blank">Community Hub</a>
               </section>
               <section>
+                <a href="https://ionic-jp.herokuapp.com/" target="_blank">Slack（日本）</a>
+                <a href="https://twitter.com/ionic_japan" target="_blank">Twitter（日本）</a>
+              </section>
+              <section>
                 <a href="https://forum.ionicframework.com/" target="_blank">Forum</a>
                 <a href="http://ionicworldwide.herokuapp.com/" target="_blank">Slack</a>
                 <a href="https://spectrum.chat/ionic" target="_blank">Spectrum</a>
@@ -107,15 +111,17 @@
                 <a href="https://ionicframework.com/advisory" target="_blank">Enterprise Advisory</a>
               </section>
             </docs-dropdown>
+            <a class="outbound" href="https://ionicframework.jp/case/" target="_blank">事例</a>
+            <a class="outbound" href="https://github.com/ionic-jp/ionic-docs" target="_blank">翻訳に協力</a>
             <docs-dropdown icon={Translation} align="right" label="Translations" class="label-sm-only">
               <section>
-                <a href="https://ionicframework.com/en/docs/" class="link-active">
-                  English
+                <a href="https://ionicframework.com/en/docs/" target="_blank">English</a>
+                <a href="https://ionicframework.com/jp/docs/" class="link-active">
+                  日本語
                   <svg viewBox="0 0 512 512" width="14">
                     <path d="M186.301 339.893L96 249.461l-32 30.507L186.301 402 448 140.506 416 110z"></path>
                   </svg>
                 </a>
-                <a href="https://ionicframework.com/jp/docs/" target="_blank">日本語</a>
               </section>
               <section>
                 <a href="https://ionicframework.com/translate" target="_blank">Translate</a>
@@ -127,94 +133,6 @@
                 <a href="/docs/pt">Portuguese</a>
                 <a href="/docs/es">Spanish</a>
               </div>
-<<<<<<< HEAD
-              <div class="Search__Defaults__Section">
-                <h4>Common topics</h4>
-                <ul>
-                  <li><a href="/docs/building/testing"><Book/><strong>Testing</strong> | Building</a></li>
-                  <li><a href="/docs/building/cross-platform#storage"><Book/><strong>Storage</strong> | Building</a></li>
-                  <li><a href="/docs/lifecycle/angular"><Book/><strong>Life Cycle Events</strong> | Angular</a></li>
-                  <li><a href="/docs/navigation/angular"><Book/><strong>Navigation</strong> | Angular</a></li>
-                </ul>
-              </div>
-              <div class="Search__Defaults__Section">
-                <h4>UI Components</h4>
-                <ul>
-                  <li><a href="/docs/api/button"><Book/><strong>ion-button</strong> | Buttons</a></li>
-                  <li><a href="/docs/api/card"><Book/><strong>ion-card</strong> | Cards</a></li>
-                  <li><a href="/docs/api/loading"><Book/><strong>ion-loading</strong> | Progress Indicators</a></li>
-                  <li><a href="/docs/api/tabs"><Book/><strong>ion-tabs</strong> | Tabs</a></li>
-                </ul>
-              </div>
-              <div class="Search__Defaults__Section">
-                <h4>Native</h4>
-                <ul>
-                  <li><a href="/docs/enterprise/camera"><Book/><strong>Camera</strong> | Native EE</a></li>
-                  <li><a href="/docs/enterprise/identity-vault"><Book/><strong>Identity Vault</strong> | Native EE</a></li>
-                  <li><a href="/docs/native/firebase"><Book/><strong>Firebase</strong> | Native CE</a></li>
-                  <li><a href="/docs/native/barcode-scanner"><Book/><strong>Barcode Scanner</strong> | Native CE</a></li>
-                </ul>
-              </div>
-            </div>
-          </ionic-search>
-          <docs-dropdown label={getString('header-community')} align="right">
-            <section>
-              <a href="https://ionicframework.com/community" target="_blank">Community Hub</a>
-            </section>
-            <section>
-              <a href="https://ionic-jp.herokuapp.com/" target="_blank">Slack（日本）</a>
-              <a href="https://twitter.com/ionic_japan" target="_blank">Twitter（日本）</a>
-            </section>
-            <section>
-              <a href="https://forum.ionicframework.com/" target="_blank">Forum</a>
-              <a href="http://ionicworldwide.herokuapp.com/" target="_blank">Slack</a>
-              <a href="https://spectrum.chat/ionic" target="_blank">Spectrum</a>
-              <a href="https://www.meetup.com/topics/ionic-framework/" target="_blank">Meetups</a>
-            </section>
-            <section>
-              <a href="https://blog.ionicframework.com/" target="_blank">Blog</a>
-              <a href="https://twitter.com/ionicframework" target="_blank">Twitter</a>
-              <a href="https://shop.ionicframework.com/" target="_blank">Swag</a>
-            </section>
-          </docs-dropdown>
-          <docs-dropdown label={getString('header-support')} align="right">
-            <section>
-              <a href="https://ionicframework.com/support" target="_blank">Help Center</a>
-            </section>
-            <section>
-              <a href="https://ionic.zendesk.com/" target="_blank">Customer Support</a>
-              <a href="https://ionicframework.com/advisory" target="_blank">Enterprise Advisory</a>
-            </section>
-          </docs-dropdown>
-          <a class="outbound" href="https://ionicframework.jp/case/" target="_blank">事例</a>
-          <a class="outbound" href="https://github.com/ionic-jp/ionic-docs" target="_blank">翻訳に協力</a>
-          <docs-dropdown icon={Translation} align="right">
-            <section>
-              <a href="https://ionicframework.com/docs/">
-                English
-              </a>
-              <a href="https://ionicframework.com/jp/docs/" target="_blank" class="link-active">
-                日本語
-                <svg viewBox="0 0 512 512" width="14">
-                  <path d="M186.301 339.893L96 249.461l-32 30.507L186.301 402 448 140.506 416 110z"></path>
-                </svg>
-              </a>
-            </section>
-            <section>
-              <a href="https://ionicframework.com/translate" target="_blank">Translate</a>
-            </section>
-            {/* WIP Languages - included for pre-rendering, but hidden */}
-            <div style={{ display: 'none' }}>
-              <a href="/docs/zh">Chinese</a>
-              <a href="/docs/fr">French</a>
-              <a href="/docs/pt">Portuguese</a>
-              <a href="/docs/es">Spanish</a>
-            </div>
-          </docs-dropdown>
-          <a href="https://github.com/ionic-team/ionic" target="_blank"><ion-icon name="logo-github"></ion-icon></a>
-          <a href="https://twitter.com/ionicframework" target="_blank"><ion-icon name="logo-twitter"></ion-icon></a>
-        </nav>
-=======
             </docs-dropdown>
             <a href="https://github.com/ionic-team/ionic" target="_blank">
               <ion-icon name="logo-github" class="lg-only"></ion-icon>
@@ -226,7 +144,6 @@
             </a>
           </nav>
         </header-mobile-collapse>
->>>>>>> 0b16b761
       </header>
     );
   }
