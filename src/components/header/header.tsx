--- conflicted
+++ resolved
@@ -39,12 +39,8 @@
         <section>
           <stencil-route-link url="/docs/">Framework {section === 'Framework' ? <Checkmark/> : null}</stencil-route-link>
           <stencil-route-link url="/docs/appflow">Appflow {section === 'Appflow' ? <Checkmark/> : null}</stencil-route-link>
-<<<<<<< HEAD
-          <a href="https://capacitor.ionicframework.jp">Capacitor</a>
-=======
           <stencil-route-link url="/docs/native">Native {section === 'Native' ? <Checkmark/> : null}</stencil-route-link>
           <stencil-route-link url="/docs/cli">CLI {section === 'CLI' ? <Checkmark/> : null}</stencil-route-link>
->>>>>>> 0f5f1cff
           <stencil-route-link url="/docs/studio">Studio {section === 'Studio' ? <Checkmark/> : null}</stencil-route-link>
         </section>
         <section>
