--- conflicted
+++ resolved
@@ -66,38 +66,6 @@
         <nav class="SectionNav">
           <stencil-route-switch>
             <stencil-route url="/docs/appflow">
-<<<<<<< HEAD
-              <docs-dropdown label="Appflow">
-                <section>
-                  <stencil-route-link url="/docs/" urlMatch={/^\/docs\/(?!(appflow)).*$/}>フレームワーク</stencil-route-link>
-                  <stencil-route-link url="/docs/appflow">Appflow <Checkmark/></stencil-route-link>
-                </section>
-                <section>
-                  <a href="https://ionicframework.com/docs/v3">Framework v3</a>
-                  <a href="https://stenciljs.com">Stencil</a>
-                  <a href="https://capacitor.ionicframework.com">Capacitor</a>
-                </section>
-              </docs-dropdown>
-            </stencil-route>
-            <stencil-route>
-              <docs-dropdown label="Framework">
-                <section>
-                  <stencil-route-link url="/docs/" urlMatch={/^\/docs\/(?!(appflow)).*$/}>Framework <Checkmark/></stencil-route-link>
-                  <stencil-route-link url="/docs/appflow">Appflow</stencil-route-link>
-                </section>
-                <section>
-                  <a href="https://ionicframework.com/docs/v3">Framework v3</a>
-                  <a href="https://stenciljs.com">Stencil</a>
-                  <a href="https://capacitor.ionicframework.com">Capacitor</a>
-                </section>
-              </docs-dropdown>
-              <div class="SectionNav-tabs">
-                <stencil-route-link url="/docs/" urlMatch={[/^\/docs(?!\/(api|components|cli|native|enterprise)).*$/]}>ガイド</stencil-route-link>
-                <stencil-route-link url="/docs/components" urlMatch={['/docs/api', '/docs/components']}>コンポーネント</stencil-route-link>
-                <stencil-route-link url="/docs/cli">CLI</stencil-route-link>
-                <stencil-route-link url="/docs/native" urlMatch={['/docs/native', '/docs/enterprise']}>ネイティブ</stencil-route-link>
-              </div>
-=======
               {this.renderMenu('Appflow')}
             </stencil-route>
             <stencil-route url="/docs/studio">
@@ -105,7 +73,6 @@
             </stencil-route>
             <stencil-route>
               {this.renderMenu('Framework')}
->>>>>>> 110735d5
             </stencil-route>
           </stencil-route-switch>
         </nav>
