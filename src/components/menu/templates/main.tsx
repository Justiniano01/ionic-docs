import { h } from '@stencil/core';

export default () => <docs-nav items={items}/>;

const items = {
  '紹介': {
    'Ionic Frameworkとは': '/docs/intro',
    'コアコンセプト': '/docs/intro/concepts',
    '初めてのアプリ構築': '/docs/angular/your-first-app',
    'ブラウザサポート': '/docs/intro/browser-support',
    'バージョニング': '/docs/intro/versioning',
    'リリースノート': '/docs/release-notes',
    'サポート': '/docs/intro/support'
  },
  'インストール': {
    'CLIのインストール': '/docs/installation/cli',
    'PackagesとCDN': '/docs/installation/cdn',
    '環境設定': '/docs/installation/environment',
    'iOSセットアップ': '/docs/installation/ios',
    'Androidセットアップ': '/docs/installation/android',
  },
  '構築方法': {
    'はじめ方': '/docs/building/starting',
    'アプリ開発の基本': '/docs/building/scaffolding',
    'v4への移行': '/docs/building/migration',
    'クロスプラットフォーム': '/docs/building/cross-platform',
    'アプリ開発の概要': '/docs/building/running',
    'iOSでの開発': '/docs/building/ios',
    'Androidでの開発': '/docs/building/android',
    'テスト': '/docs/building/testing',
    'Contributing': '/docs/building/contributing',
    'Web View': '/docs/building/webview',
    'Ionic Storage': '/docs/building/storage'
  },
  'レイアウト': {
    '構造': '/docs/layout/structure',
    'Responsive Grid': '/docs/layout/grid',
    'グローバルスタイルシート': '/docs/layout/global-stylesheets',
    'CSSユーティリティ': '/docs/layout/css-utilities',
  },
  'テーマのカスタマイズ': {
    'テーマの基本': '/docs/theming/basics',
    'プラットフォームの外観': '/docs/theming/platform-styles',
    'CSS変数': '/docs/theming/css-variables',
    '配色': '/docs/theming/colors',
    'テーマ': '/docs/theming/themes',
    '高度なカスタマイズ': '/docs/theming/advanced',
    'カラージェネレーター 🎨': '/docs/theming/color-generator'
  },
  'Angular': {
    '概要': '/docs/angular/overview',
    '初めてのアプリ構築': '/docs/angular/your-first-app',
    'ライフサイクル': '/docs/angular/lifecycle',
    'ナビゲーション': '/docs/angular/navigation',
    'Performance': '/docs/angular/performance'
  },
  'React': {
    '概要': '/docs/react/overview',
    'Build Your First App': '/docs/react/your-first-app',
<<<<<<< HEAD
    'ライフサイクル': '/docs/react/lifecycle',
    'ナビゲーション': '/docs/react/navigation'
=======
    'Lifecycle': '/docs/react/lifecycle',
    'Navigation/Routing': '/docs/react/navigation',
    'Config': '/docs/react/config',
    'Platform Utils': '/docs/react/platform'
>>>>>>> 41b865d4
  },
  'Vue': {
    '概要': '/docs/vue/overview',
    'Build Your First App': '/docs/vue/your-first-app',
    'ライフサイクル': '/docs/vue/lifecycle',
    'ナビゲーション': '/docs/vue/navigation'
  },
  'ユーティリティ': {
    'Config': '/docs/utilities/config',
    'Platform': '/docs/utilities/platform'
  },
  '公開': {
    'Progressive Web App': '/docs/publishing/progressive-web-app',
    'iOS App Store': '/docs/publishing/app-store',
    'Android Play Store': '/docs/publishing/play-store',
    'Electron Desktop App': '/docs/publishing/desktop-app'
  },
  'よくある質問': {
    '用語集': '/docs/faq/glossary',
    'ビルドエラー': '/docs/faq/build',
    'ランタイムエラー': '/docs/faq/runtime',
    'ネイティブエラー': '/docs/faq/native',
    'CORS Errors': '/docs/faq/cors',
    'Security': '/docs/faq/security',
    '開発者向けのヒント': '/docs/faq/tips',
    '変更履歴': 'https://github.com/ionic-team/ionic/blob/master/CHANGELOG.md'
  },
  'リソース': {
    'Books': '/docs/developer-resources/books',
    'Courses': '/docs/developer-resources/courses',
    'Guides': '/docs/developer-resources/guides',
    'Posts': '/docs/developer-resources/posts',
    'ツール': '/docs/developer-resources/tools',
    'ビデオ': '/docs/developer-resources/videos'
  }
};<|MERGE_RESOLUTION|>--- conflicted
+++ resolved
@@ -57,15 +57,10 @@
   'React': {
     '概要': '/docs/react/overview',
     'Build Your First App': '/docs/react/your-first-app',
-<<<<<<< HEAD
     'ライフサイクル': '/docs/react/lifecycle',
-    'ナビゲーション': '/docs/react/navigation'
-=======
-    'Lifecycle': '/docs/react/lifecycle',
-    'Navigation/Routing': '/docs/react/navigation',
+    'ナビゲーション': '/docs/react/navigation',
     'Config': '/docs/react/config',
     'Platform Utils': '/docs/react/platform'
->>>>>>> 41b865d4
   },
   'Vue': {
     '概要': '/docs/vue/overview',
