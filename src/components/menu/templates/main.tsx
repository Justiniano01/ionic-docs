--- conflicted
+++ resolved
@@ -3,100 +3,6 @@
 export default () => <docs-nav items={items}/>;
 
 const items = {
-<<<<<<< HEAD
-  '紹介': {
-    'Ionic Frameworkとは': '/docs/intro',
-    'コアコンセプト': '/docs/intro/concepts',
-    '初めてのアプリ構築': '/docs/angular/your-first-app',
-    'ブラウザサポート': '/docs/intro/browser-support',
-    'バージョニング': '/docs/intro/versioning',
-    'リリースノート': '/docs/release-notes',
-    'サポート': '/docs/intro/support'
-  },
-  'インストール': {
-    'CLIのインストール': '/docs/installation/cli',
-    'PackagesとCDN': '/docs/installation/cdn',
-    '環境設定': '/docs/installation/environment',
-    'iOSセットアップ': '/docs/installation/ios',
-    'Androidセットアップ': '/docs/installation/android',
-  },
-  '構築方法': {
-    'はじめ方': '/docs/building/starting',
-    'アプリ開発の基本': '/docs/building/scaffolding',
-    'v4への移行': '/docs/building/migration',
-    'クロスプラットフォーム': '/docs/building/cross-platform',
-    'アプリ開発の概要': '/docs/building/running',
-    'iOSでの開発': '/docs/building/ios',
-    'Androidでの開発': '/docs/building/android',
-    'テスト': '/docs/building/testing',
-    'Contributing': '/docs/building/contributing',
-    'Web View': '/docs/building/webview',
-    'Ionic Storage': '/docs/building/storage'
-  },
-  'レイアウト': {
-    '構造': '/docs/layout/structure',
-    'Responsive Grid': '/docs/layout/grid',
-    'グローバルスタイルシート': '/docs/layout/global-stylesheets',
-    'CSSユーティリティ': '/docs/layout/css-utilities',
-  },
-  'テーマのカスタマイズ': {
-    'テーマの基本': '/docs/theming/basics',
-    'プラットフォームの外観': '/docs/theming/platform-styles',
-    'CSS変数': '/docs/theming/css-variables',
-    '配色': '/docs/theming/colors',
-    'テーマ': '/docs/theming/themes',
-    '高度なカスタマイズ': '/docs/theming/advanced',
-    'カラージェネレーター 🎨': '/docs/theming/color-generator'
-  },
-  'Angular': {
-    '概要': '/docs/angular/overview',
-    '初めてのアプリ構築': '/docs/angular/your-first-app',
-    'ライフサイクル': '/docs/angular/lifecycle',
-    'ナビゲーション': '/docs/angular/navigation',
-    'Performance': '/docs/angular/performance'
-  },
-  'React': {
-    '概要': '/docs/react/overview',
-    'Build Your First App': '/docs/react/your-first-app',
-    'ライフサイクル': '/docs/react/lifecycle',
-    'ナビゲーション': '/docs/react/navigation',
-    'Config': '/docs/react/config',
-    'Platform Utils': '/docs/react/platform'
-  },
-  'Vue (Beta)': {
-    '概要': '/docs/vue/overview',
-    'Build Your First App': '/docs/vue/your-first-app',
-    'ライフサイクル': '/docs/vue/lifecycle',
-    'ナビゲーション': '/docs/vue/navigation'
-  },
-  'ユーティリティ': {
-    'Config': '/docs/utilities/config',
-    'Platform': '/docs/utilities/platform'
-  },
-  '公開': {
-    'Progressive Web App': '/docs/publishing/progressive-web-app',
-    'iOS App Store': '/docs/publishing/app-store',
-    'Android Play Store': '/docs/publishing/play-store',
-    'Electron Desktop App': '/docs/publishing/desktop-app'
-  },
-  'よくある質問': {
-    '用語集': '/docs/faq/glossary',
-    'ビルドエラー': '/docs/faq/build',
-    'ランタイムエラー': '/docs/faq/runtime',
-    'ネイティブエラー': '/docs/faq/native',
-    'CORS Errors': '/docs/faq/cors',
-    'Security': '/docs/faq/security',
-    '開発者向けのヒント': '/docs/faq/tips',
-    '変更履歴': 'https://github.com/ionic-team/ionic/blob/master/CHANGELOG.md'
-  },
-  'リソース': {
-    'Books': '/docs/developer-resources/books',
-    'Courses': '/docs/developer-resources/courses',
-    'Guides': '/docs/developer-resources/guides',
-    'Posts': '/docs/developer-resources/posts',
-    'ツール': '/docs/developer-resources/tools',
-    'ビデオ': '/docs/developer-resources/videos'
-=======
   'menu-intro': {
     'menu-intro-what-is': '/docs/intro',
     'menu-intro-concepts': '/docs/intro/concepts',
@@ -189,6 +95,5 @@
     'menu-resources-posts': '/docs/developer-resources/posts',
     'menu-resources-tools': '/docs/developer-resources/tools',
     'menu-resources-videos': '/docs/developer-resources/videos'
->>>>>>> 73f2f25a
   }
 };