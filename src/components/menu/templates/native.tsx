import { h } from '@stencil/core';
import plugins from '../data/native-plugins.json';

export default () => <docs-nav items={items}/>;

const items = {
<<<<<<< HEAD
  'Community Edition': '/docs/native/overview',
  'Enterprise Edition': '/docs/enterprise',
  'コミュニティプラグイン': Object.entries(plugins).sort()
=======
  'menu-native-ce': '/docs/native/overview',
  'menu-native-ee': '/docs/enterprise',
  'menu-native-plugins': Object.entries(plugins).sort()
>>>>>>> 73f2f25a
};<|MERGE_RESOLUTION|>--- conflicted
+++ resolved
@@ -4,13 +4,7 @@
 export default () => <docs-nav items={items}/>;
 
 const items = {
-<<<<<<< HEAD
-  'Community Edition': '/docs/native/overview',
-  'Enterprise Edition': '/docs/enterprise',
-  'コミュニティプラグイン': Object.entries(plugins).sort()
-=======
   'menu-native-ce': '/docs/native/overview',
   'menu-native-ee': '/docs/enterprise',
   'menu-native-plugins': Object.entries(plugins).sort()
->>>>>>> 73f2f25a
 };