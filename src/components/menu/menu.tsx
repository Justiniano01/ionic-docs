import { Component, Prop, h } from '@stencil/core';
import { Logo } from '../../icons';
import { FrameworkSelect } from './framework-select';
import componentsTemplate from './templates/components';
import cliTemplate from './templates/cli';
import studioTemplate from './templates/studio';
import nativeTemplate from './templates/native';
import appflowTemplate from './templates/appflow';
import mainTemplate from './templates/main';
import enterpriseTemplate from './templates/enterprise';
import nativeLandingTemplate from './templates/native-landing';

@Component({
  tag: 'docs-menu',
  styleUrl: 'menu.css'
})
export class DocsMenu {
  @Prop() onToggleClick: (e: Event) => void;

  render() {
    return [
      <header>
        <docs-menu-toggle onClick={this.onToggleClick}/>
        <stencil-route-link url="/docs/">
          <Logo class="MenuLogo"/>
        </stencil-route-link>
      </header>,
<<<<<<< HEAD
      <section class="MenuControls">
        <FrameworkSelect/>
      </section>,
      <stencil-route-switch scrollTopOffset={0}>
        <stencil-route url="/docs/:lang([a-z]{2})?/(components|api)" routeRender={componentsTemplate}/>
        <stencil-route url="/docs/:lang([a-z]{2})?/cli" routeRender={cliTemplate}/>
        <stencil-route url="/docs/:lang([a-z]{2})?/native/:plugin" routeRender={nativeTemplate}/>
        <stencil-route url="/docs/:lang([a-z]{2})?/native" routeRender={nativeLandingTemplate}/>
        <stencil-route url="/docs/:lang([a-z]{2})?/appflow" routeRender={appflowTemplate}/>
        <stencil-route url="/docs/:lang([a-z]{2})?/enterprise" routeRender={enterpriseTemplate}/>
=======
      <stencil-route-switch>
        <stencil-route url="/docs/appflow"></stencil-route>
        <stencil-route url="/docs/studio"></stencil-route>
        <stencil-route>
          <section class="MenuControls">
            <FrameworkSelect/>
          </section>
        </stencil-route>
      </stencil-route-switch>,
      <stencil-route-switch scrollTopOffset={0} class="Menu">
        <stencil-route url="/docs/(components|api)" routeRender={componentsTemplate}/>
        <stencil-route url="/docs/cli" routeRender={cliTemplate}/>
        <stencil-route url="/docs/studio" routeRender={studioTemplate}/>
        <stencil-route url="/docs/native/:plugin" routeRender={nativeTemplate}/>
        <stencil-route url="/docs/native" routeRender={nativeLandingTemplate}/>
        <stencil-route url="/docs/appflow" routeRender={appflowTemplate}/>
        <stencil-route url="/docs/enterprise" routeRender={enterpriseTemplate}/>
>>>>>>> 7f8a42ca
        <stencil-route routeRender={mainTemplate}/>
      </stencil-route-switch>
    ];
  }
}<|MERGE_RESOLUTION|>--- conflicted
+++ resolved
@@ -25,18 +25,6 @@
           <Logo class="MenuLogo"/>
         </stencil-route-link>
       </header>,
-<<<<<<< HEAD
-      <section class="MenuControls">
-        <FrameworkSelect/>
-      </section>,
-      <stencil-route-switch scrollTopOffset={0}>
-        <stencil-route url="/docs/:lang([a-z]{2})?/(components|api)" routeRender={componentsTemplate}/>
-        <stencil-route url="/docs/:lang([a-z]{2})?/cli" routeRender={cliTemplate}/>
-        <stencil-route url="/docs/:lang([a-z]{2})?/native/:plugin" routeRender={nativeTemplate}/>
-        <stencil-route url="/docs/:lang([a-z]{2})?/native" routeRender={nativeLandingTemplate}/>
-        <stencil-route url="/docs/:lang([a-z]{2})?/appflow" routeRender={appflowTemplate}/>
-        <stencil-route url="/docs/:lang([a-z]{2})?/enterprise" routeRender={enterpriseTemplate}/>
-=======
       <stencil-route-switch>
         <stencil-route url="/docs/appflow"></stencil-route>
         <stencil-route url="/docs/studio"></stencil-route>
@@ -47,14 +35,13 @@
         </stencil-route>
       </stencil-route-switch>,
       <stencil-route-switch scrollTopOffset={0} class="Menu">
-        <stencil-route url="/docs/(components|api)" routeRender={componentsTemplate}/>
-        <stencil-route url="/docs/cli" routeRender={cliTemplate}/>
-        <stencil-route url="/docs/studio" routeRender={studioTemplate}/>
-        <stencil-route url="/docs/native/:plugin" routeRender={nativeTemplate}/>
-        <stencil-route url="/docs/native" routeRender={nativeLandingTemplate}/>
-        <stencil-route url="/docs/appflow" routeRender={appflowTemplate}/>
-        <stencil-route url="/docs/enterprise" routeRender={enterpriseTemplate}/>
->>>>>>> 7f8a42ca
+        <stencil-route url="/docs/:lang([a-z]{2})?/(components|api)" routeRender={componentsTemplate}/>
+        <stencil-route url="/docs/:lang([a-z]{2})?/cli" routeRender={cliTemplate}/>
+        <stencil-route url="/docs/:lang([a-z]{2})?/studio" routeRender={studioTemplate}/>
+        <stencil-route url="/docs/:lang([a-z]{2})?/native/:plugin" routeRender={nativeTemplate}/>
+        <stencil-route url="/docs/:lang([a-z]{2})?/native" routeRender={nativeLandingTemplate}/>
+        <stencil-route url="/docs/:lang([a-z]{2})?/appflow" routeRender={appflowTemplate}/>
+        <stencil-route url="/docs/:lang([a-z]{2})?/enterprise" routeRender={enterpriseTemplate}/>
         <stencil-route routeRender={mainTemplate}/>
       </stencil-route-switch>
     ];
