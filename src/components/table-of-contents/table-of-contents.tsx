--- conflicted
+++ resolved
@@ -1,8 +1,4 @@
-<<<<<<< HEAD
-import { Component, Prop, h } from '@stencil/core';
-=======
-import { Component, Listen, Prop, State, Watch } from '@stencil/core';
->>>>>>> 01ef5f7b
+import { Component, Listen, Prop, State, Watch, h } from '@stencil/core';
 import { Link } from '../../definitions';
 
 interface ItemOffset {
@@ -21,7 +17,7 @@
   @State() itemOffsets: ItemOffset[] = [];
   @State() selectedId: string = null;
 
-  @Listen('window:scroll')
+  @Listen('scroll', { target: 'window' })
   function() {
     const itemIndex = this.itemOffsets.findIndex(item => item.topOffset > window.scrollY);
     if (itemIndex === 0 || this.itemOffsets[this.itemOffsets.length - 1] === undefined) {
@@ -34,7 +30,7 @@
   }
 
   @Watch('links')
-  @Listen('window:resize')
+  @Listen('resize', { target: 'window' })
   updateItemOffsets() {
     requestAnimationFrame(() => {
       this.itemOffsets = this.links.map(link => {
