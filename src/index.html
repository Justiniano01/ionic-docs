<!DOCTYPE html>
<html lang="ja">
<head>
  <meta charset="UTF-8">
<<<<<<< HEAD
  <title>Ionic Framework 日本語ドキュメンテーション</title>
=======
  <title>Open-Source UI Toolkit to Create Your Own Mobile or Desktop Apps</title>
  <meta name="description" content="Ionic Framework's app development platform builds amazing cross-platform mobile, web, and desktop apps all with one shared code base and open-web standards." class="meta-description">
>>>>>>> e79f239a

  <!-- Google Tag Manager -->
  <script>(function(w,d,s,l,i){w[l]=w[l]||[];w[l].push({'gtm.start':
  new Date().getTime(),event:'gtm.js'});var f=d.getElementsByTagName(s)[0],
  j=d.createElement(s),dl=l!='dataLayer'?'&l='+l:'';j.async=true;j.src=
  'https://www.googletagmanager.com/gtm.js?id='+i+dl;f.parentNode.insertBefore(j,f);
  })(window,document,'script','dataLayer','GTM-TKMGCBC');</script>
  <!-- End Google Tag Manager -->

  <script type="module" src="/docs/build/site.esm.js"></script>
  <script nomodule src="/docs/build/site.js"></script>
  <link rel="stylesheet" href="/docs/build/site.css">

  <meta name="author" content="Ionic">
  <meta name="viewport" content="width=device-width, minimum-scale=1, initial-scale=1">
  <meta name="theme-color" content="#4d8dff">
  <link rel="manifest" href="/docs/manifest.json">

  <!-- Schema.org markup for Google+ -->
  <meta itemprop="name" content="Ionic Framework 日本語ドキュメンテーション" class="meta-title">
  <meta itemprop="description" content="Ionicは、Web開発者のためのアプリケーションプラットフォームです。 1つのベースとなるコードとWeb標準の技術によって、すばらしいモバイル、Web、デスクトップアプリケーションをすべて構築することができます。" class="meta-description">
  <meta itemprop="image" content="https://ionicframework.com/docs/assets/img/meta/open-graph.png" class="meta-image">

  <!-- Twitter Card data -->
  <meta name="twitter:card" content="summary_large_image">
  <meta name="twitter:site" content="@ionicframework">
  <meta name="twitter:title" content="Ionic Framework 日本語ドキュメンテーション" class="meta-title">
  <meta name="twitter:description" content="Ionicは、Web開発者のためのアプリケーションプラットフォームです。 1つのベースとなるコードとWeb標準の技術によって、すばらしいモバイル、Web、デスクトップアプリケーションをすべて構築することができます。" class="meta-description">
  <meta name="twitter:creator" content="@ionicframework">
  <meta name="twitter:image:src" content="https://ionicframework.com/docs/assets/img/meta/open-graph.png" class="meta-image">

  <!-- Open Graph data -->
  <meta property="og:title" content="Ionic Framework 日本語ドキュメンテーション" class="meta-title">
  <meta property="og:type" content="article">
  <meta property="og:url" content="https://ionicframework.com/docs/" class="meta-url">
  <meta property="og:image" content="https://ionicframework.com/docs/assets/img/meta/open-graph.png" class="meta-image">
  <meta property="og:description" content="Ionicは、Web開発者のためのアプリケーションプラットフォームです。 1つのベースとなるコードとWeb標準の技術によって、すばらしいモバイル、Web、デスクトップアプリケーションをすべて構築することができます。" class="meta-description">
  <meta property="og:site_name" content="Ionic Framework 日本語ドキュメンテーション">
  <meta property="fb:page_id" content="1321836767955949">
  <meta property="fb:admins" content="219701936">
  <meta property="article:tag" content="Ionic">
  <meta property="article:tag" content="PWA">
  <meta property="article:tag" content="hybrid app">

  <link rel="apple-touch-icon" sizes="57x57" href="/docs/assets/img/meta/apple-touch-icon-57x57.png">
  <link rel="apple-touch-icon" sizes="60x60" href="/docs/assets/img/meta/apple-touch-icon-60x60.png">
  <link rel="apple-touch-icon" sizes="72x72" href="/docs/assets/img/meta/apple-touch-icon-72x72.png">
  <link rel="apple-touch-icon" sizes="76x76" href="/docs/assets/img/meta/apple-touch-icon-76x76.png">
  <link rel="apple-touch-icon" sizes="114x114" href="/docs/assets/img/meta/apple-touch-icon-114x114.png">
  <link rel="apple-touch-icon" sizes="120x120" href="/docs/assets/img/meta/apple-touch-icon-120x120.png">
  <link rel="apple-touch-icon" sizes="144x144" href="/docs/assets/img/meta/apple-touch-icon-144x144.png">
  <link rel="apple-touch-icon" sizes="152x152" href="/docs/assets/img/meta/apple-touch-icon-152x152.png">
  <link rel="apple-touch-icon" sizes="180x180" href="/docs/assets/img/meta/apple-touch-icon-180x180.png">
  <link rel="icon" type="image/png" href="/docs/assets/img/meta/favicon-16x16.png" sizes="16x16">
  <link rel="icon" type="image/png" href="/docs/assets/img/meta/favicon-32x32.png" sizes="32x32">
  <link rel="icon" type="image/png" href="/docs/assets/img/meta/favicon-96x96.png" sizes="96x96">

  <link rel="canonical" href="https://ionicframework.com/jp/docs/" class="meta-url" />
  <link rel="alternate" hreflang="x-default" href="https://ionicframework.com/docs/" class="meta-url" />
  <link rel="alternate" hreflang="ja" href="https://ionicframework.com/jp/docs/" class="meta-url" />
</head>
<body>
  <!-- Google Tag Manager (noscript) -->
  <noscript><iframe src="https://www.googletagmanager.com/ns.html?id=GTM-TKMGCBC"
  height="0" width="0" style="display:none;visibility:hidden"></iframe></noscript>
  <!-- End Google Tag Manager (noscript) -->

  <docs-root></docs-root>

  <!-- Start of HubSpot Embed Code -->
  <script type="text/javascript" id="hs-script-loader" async defer src="//js.hs-scripts.com/3776657.js"></script>
  <!-- End of HubSpot Embed Code -->
</body>
</html><|MERGE_RESOLUTION|>--- conflicted
+++ resolved
@@ -2,12 +2,8 @@
 <html lang="ja">
 <head>
   <meta charset="UTF-8">
-<<<<<<< HEAD
   <title>Ionic Framework 日本語ドキュメンテーション</title>
-=======
-  <title>Open-Source UI Toolkit to Create Your Own Mobile or Desktop Apps</title>
-  <meta name="description" content="Ionic Framework's app development platform builds amazing cross-platform mobile, web, and desktop apps all with one shared code base and open-web standards." class="meta-description">
->>>>>>> e79f239a
+  <meta name="description" content="Ionicは、Web開発者のためのアプリケーションプラットフォームです。 1つのベースとなるコードとWeb標準の技術によって、すばらしいモバイル、Web、デスクトップアプリケーションをすべて構築することができます。" class="meta-description">
 
   <!-- Google Tag Manager -->
   <script>(function(w,d,s,l,i){w[l]=w[l]||[];w[l].push({'gtm.start':
