import en from './assets/locales/en/messages.json';
import ja from './assets/locales/ja/messages.json';
import es from './assets/locales/es/messages.json';
import fr from './assets/locales/fr/messages.json';
import pt from './assets/locales/pt/messages.json';
import zh from './assets/locales/zh/messages.json';

const MESSAGES_ALL: any = {
  'en': en,
  'ja': ja,
  'es': es,
  'fr': fr,
  'pt': pt,
  'zh': zh,
};

export class DocsLocalization {
  private readonly locale: string;
  private readonly bundle: { [id: string]: string };

  constructor() {
    const prefix = /^\/docs\/([a-z]{2}\b)?/;
    const regexRes = prefix.exec(window.location.pathname);
    const language = regexRes ? regexRes[1] : null;
    this.locale = language && MESSAGES_ALL.hasOwnProperty(language) ? language : 'ja';
    this.bundle = MESSAGES_ALL[this.locale];
  }

  getLocale = () => this.locale;

<<<<<<< HEAD
  getString = (id: string) => this.bundle[id] || ja[id];
=======
  getString = (id: string) => this.bundle[id] || (en as any)[id];
>>>>>>> b1552972
}

export const l10n = new DocsLocalization();<|MERGE_RESOLUTION|>--- conflicted
+++ resolved
@@ -28,11 +28,7 @@
 
   getLocale = () => this.locale;
 
-<<<<<<< HEAD
-  getString = (id: string) => this.bundle[id] || ja[id];
-=======
-  getString = (id: string) => this.bundle[id] || (en as any)[id];
->>>>>>> b1552972
+  getString = (id: string) => this.bundle[id] || (en as any)[id] || ja[id];
 }
 
 export const l10n = new DocsLocalization();