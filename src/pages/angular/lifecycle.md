---
previousText: 'Your First App: Theming'
previousUrl: '/docs/angular/your-first-app/theming'
nextText: 'Navigation'
nextUrl: '/docs/angular/navigation'
contributors:
  - elylucas
---

# Ionicの Page Life Cycle

このガイドでは、IonicとAngularを使用して構築されたアプリでのPage Life Cycleのしくみについて説明します。（追記：Life Cycleとは、表示をはじめてから破棄するまでを指します。この間の特定のタイミングに設定されているイベントをLife Cycle Eventsといいます）


![Ionic life cycle events demo](/docs/assets/img/guides/lifecycle/ioniclifecycle.png)

## AngularのLife Cycle Events

IonicはAngularが提供するLife Cycle Eventsを取り入れています。最もよく使う2つのAngularイベントは次のとおりです。


| Event Name         | Description                                                         |
|--------------------|------------------------------------------------------------------|
| `ngOnInit` | コンポーネントの初期化中に発生します。このイベントを使用して、ローカルメンバーを初期化し、一度だけ実行する必要があるServiceを呼び出すことができます。 |
| `ngOnDestroy`  | Angularがビューを破棄する直前に発生します。 observables の unsubscribe などのクリーンアップに役立ちます。 |

AngularのComponent Life Cycleイベントの詳細については、それらの [component lifecycle docs](https://angular.jp/guide/lifecycle-hooks) をご覧ください。

<<<<<<< HEAD
## IonicのPage Events
=======
> Components that use `ion-nav` or `ion-router-outlet` should not use the `OnPush` change detection strategy. Doing so will prevent lifecycle hooks such as `ngOnInit` from firing. Additionally, asynchronous state changes may not render properly.

## Ionic Page Events
>>>>>>> b1552972

AngularのLife Cycle Eventsに加えて、Ionic Angularには、使用可能ないくつかの追加イベントがあります:

| Event Name         | Description                                                          |
|--------------------|------------------------------------------------------------------|
| `ionViewWillEnter` | コンポーネントが表示されるアニメーションがはじまる時に発火します。 |
| `ionViewDidEnter`  | コンポーネントが表示されるアニメーションが終了した時に発火します。 |
| `ionViewWillLeave` | コンポーネントを離脱するアニメーションがはじまる時に発火します。  |
| `ionViewDidLeave`  | コンポーネントを離脱するアニメーションが終了した時に発火します。 |

`ionViewWillEnter` と `ionViewDidEnter` の違いは発火するタイミングです。前者は、 `ngOnInit` の直後であり、ページの処理がはじまる前に発火しますが、後者は処理が終了してから発火します。

`ionViewWillLeave` と `ionViewDidLeave` についてですが、 `ionViewWillLeave` は現在のページから離脱する処理がはじまる前に呼び出されますが、 `ionViewDidLeave` は新しいページに遷移する処理が成功してから呼び出されます (新しいページの `ionViewDidEnter` が発火した後になります)。


![Ionic life cycle events demo](/docs/assets/img/guides/lifecycle/ioniclifecycle.gif)

## IonicがPageのLifeをどのように処理するか

Ionic は `<ion-router-outlet />` という router outlet を持っています。この outlet が Angularの `<router-outlet />` を継承し、さらに拡張して、モバイルデバイスのためのより良い体験を可能にしました。

`<ion-router-outlet />` にアプリがラップされることで、Ionicはナビゲーションの扱いを少し変更します。新しいページに遷移すると、Ionicは古いページを既存のDOMに残しますが、ビューから隠して新しいページに移行します。これを行う理由は2つあります:

1) 古いページの状態を維持することができます（画面上のデータ、スクロール位置など）。
2) ページがすでに存在しており作成し直す必要がないため、ページへの移行がスムーズになります。

たとえば、UIの "戻る" ボタンまたはブラウザの "戻る" ボタンを押すことによってページが「Pop」されると、ページはDOMから削除されるだけとなります。

この特別な処理のために、`ngOnInit` と `ngOnDestroy` のメソッドは通常そうあるべきだと思うときには発火しないかもしれません。

`ngOnInit` はページが新しく作成されるたびに発火するだけなので、ページに戻ったときには発火されません。たとえば、タブのインタフェースで各ページ間を移動しても、各ページの `ngOnInit` メソッドは最初の1回だけ呼び出され、その後の表示では呼び出されません。`ngOnDestroy` はページが 「Pop」したときにのみ発生します。

## ルートガード

Ionic 3では、いつページにアクセスすることができるか（ `ionViewCanEnter` ）と離脱できるか（`ionViewCanLeave`）を制御するのに役立つ、いくつかの追加のライフサイクルメソッドがありました。これらは、許可されていないユーザーからページを保護したり、ユーザーがページを離れたくないときにユーザーをページ上に保持したりするために使用できます（フォーム入力中など）。

これらの方法は、Angularのルートガードを使用するためにIonic 4で削除されました。

ルートガードは、ルートに対して特定のアクションを実行できるかどうかを判断するのに役立ちます。それらは特定のインターフェースを実装するクラスです。`CanActive` と `CanDeactivate` のインターフェイスは、`ionViewCanEnter` と `ionViewCanLeave` と同様のロジックでイベントを削除することができます。

```typescript
@Injectable()
export class AuthGuard implements CanActivate {
  constructor(private authService: AuthService) {}

  canActivate(route: ActivatedRouteSnapshot, state: RouterStateSnapshot) {
    return this.authService.isAuthenticated();
  }
}
```

このガードを使用するには、それをルート定義の適切なパラメータに追加します:

```typescript
{ path: 'settings', canActivate: [AuthGuard], loadChildren: '...',  }
```

ルートガードの使い方の詳細については、Angularの [router documentation](https://angular.jp/guide/router) を参照してください。

## Life Cycleメソッドのガイダンス

以下は、life cycle eventsごとのユースケースに関するヒントです。

- `ngOnInit` - コンポーネントを初期化し、Serviceからアクセスごとに更新する必要がないデータをロードします。
- `ionViewWillEnter` - `ionViewWillEnter` はViewがナビゲートされる度に呼び出されるので（初期化されているかどうかにかかわらず）、Serviceからデータをロードするのに適したメソッドです。ただし、アニメーション中にデータがを取得すると、大量のDOM操作が開始される可能性があります。これにより、ぎこちないアニメーションが発生する可能性があります。
- `ionViewDidEnter` - `ionViewWillEnter` を使ってデータを取得していてパフォーマンスに問題がある時は、`ionViewDidEnter` を代わりに使うことができます。ただし、Pageがユーザーに表示されるまではこのイベントは発火しません。そのため、ロードインジケータまたはスケルトン画面を使用することをお勧めします。これにより、遷移が完了した後にコンテンツが不自然に点滅することはありません。
- `ionViewWillLeave` - observablesのunsubscribingのように、クリーンアップで利用します。 `ngOnDestroy` はあなたが現在のページから遷移する時には発火しない可能性がありますので、画面が表示されていない時にアクティブにしたくない場合はここでクリーンアップの処理を行います。
- `ionViewDidLeave` - このイベントが発生すると、新しいページへと完全に遷移したことがわかります。そのため、ビューが表示されているときに通常は行わない可能性があるロジックはすべてここに移動できます。
- `ngOnDestroy` - `ionViewWillLeave` でクリーンアップしたくないページのクリーンアップロジックはここにおいてください。<|MERGE_RESOLUTION|>--- conflicted
+++ resolved
@@ -26,13 +26,9 @@
 
 AngularのComponent Life Cycleイベントの詳細については、それらの [component lifecycle docs](https://angular.jp/guide/lifecycle-hooks) をご覧ください。
 
-<<<<<<< HEAD
-## IonicのPage Events
-=======
 > Components that use `ion-nav` or `ion-router-outlet` should not use the `OnPush` change detection strategy. Doing so will prevent lifecycle hooks such as `ngOnInit` from firing. Additionally, asynchronous state changes may not render properly.
 
-## Ionic Page Events
->>>>>>> b1552972
+## IonicのPage Events
 
 AngularのLife Cycle Eventsに加えて、Ionic Angularには、使用可能ないくつかの追加イベントがあります:
 
