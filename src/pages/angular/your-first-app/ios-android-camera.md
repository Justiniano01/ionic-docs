--- conflicted
+++ resolved
@@ -163,11 +163,7 @@
 }
 ```
 
-<<<<<<< HEAD
-最後に、カメラボタンをタップした後に実行するように既に設定されている "takePicture" メソッドを追加します。
-=======
-Finally, add the “takePicture” method in `tab2.page.ts`. It is already wired up to execute once the camera button has been tapped:
->>>>>>> 5122dadf
+最後に、 `tab2.page.ts` の "takePicture" メソッドを追加します。カメラボタンをタップした後に実行するように既に設定されています。
 
 ```Javascript
 export class Tab2Page {
