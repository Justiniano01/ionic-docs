--- conflicted
+++ resolved
@@ -9,253 +9,20 @@
 
 Ionicアプリ内にデータを保存するためのさまざまなオプションを用意しています。
 
-<<<<<<< HEAD
-## Ionicオフラインストレージ
-
-[Ionic Offline Storage](https://ionic.io/docs/offline-storage) は、iOSとAndroidで利用できるクロスプラットフォームなデータストレージシステムです。
-安全な（デバイスで暗号化された）Ionicアプリにオフラインストレージを簡単に追加できます。
-パフォーマンスが高く、高度なNoSQLデータクエリを提供します。
-
-複雑でデータ駆動型のアプリ、機密データを管理するアプリ、信頼性の低いセルサービス/インターネット接続のエリアで使用するアプリを開発するチームのために作られました。興味あるなら、[こちらからはじめてください。](https://ionicframework.com/offline-storage#get-started)
-=======
 Here are two official Ionic options:
 
 ## Ionic Secure Storage
 
 For teams building mission-critical apps or requiring encryption support, [Ionic Secure Storage](https://ionic.io/docs/secure-storage) is an official premium solution from the Ionic team that provides a cross-platform data storage system that works on iOS and Android.
->>>>>>> ef03a7b0
 
 It makes it easy to build high performance, offline-ready Ionic apps across iOS, Android, and the web.
 
-<<<<<<< HEAD
-Ionic Storageは無料で使える、独立系の開発者や学生、ホビイスト向けのオープンソースです。
-キー/値ペアとJSONオブジェクトを保存する簡単な方法を提供します。
-
-さまざまなストレージエンジンを使用し、プラットフォームに応じて
-最適なものを選択します。
-
-* ネイティブアプリのコンテキストで実行する場合、StorageはSQLiteを優先的に使用します。
-これは、SQLiteが最も安定し、広く使用されているファイルベースのデータベースの1つであり、
-OSがそのようなものを排除することを決定するようなlocalstorageやIndexedDBのような
-いくつかの落とし穴を避けるためです。
-* WebまたはProgressive Web Appとして実行されている場合、StorageはIndexedDB、WebSQL、
-およびlocalstorageをこの順序で使用しようとします。
-=======
 [Learn more](https://ionic.io/products/secure-storage)
 
 ## @ionic/storage
 
 For developers not requiring encryption nor relational data support, [@ionic/storage](https://github.com/ionic-team/ionic-storage) is an open source key/value API for building apps that work across storage engines on multiple platforms.
->>>>>>> ef03a7b0
 
 Additionally, Ionic Secure Storage has a driver that works with the key/value API in `@ionic/storage` while providing encryption and SQLite support.
 
-<<<<<<< HEAD
-もしSQLiteを使いたいときは、まずcordova-sqlite-storage プラグインをインストールします:
-```bash
-ionic cordova plugin add cordova-sqlite-storage
-```
-
-次に、パッケージをインストールします:
-```bash
-npm install --save @ionic/storage
-```
-
-そして、以下をあなたの `NgModule` デコレーションに追加します（例えば、 `src/app/app.module.ts` に追記ください）:
-
-```typescript
-import { IonicStorageModule } from '@ionic/storage';
-
-@NgModule({
-  declarations: [
-    // ...
-  ],
-  imports: [
-    BrowserModule,
-    IonicModule.forRoot(MyApp),
-    IonicStorageModule.forRoot()
-  ],
-  bootstrap: [IonicApp],
-  entryComponents: [
-    // ...
-  ],
-  providers: [
-    // ...
-  ]
-})
-export class AppModule {}
-```
-
-最後に、あなたのComponentsやpageに注入します:
-```typescript
-import { Storage } from '@ionic/storage';
-
-export class MyApp {
-  constructor(private storage: Storage) { }
-
-  ...
-
-  // set a key/value
-  storage.set('name', 'Max');
-
-  // Or to get a key/value pair
-  storage.get('age').then((val) => {
-    console.log('Your age is', val);
-  });
-}
-```
-
-
-### Storage の設定
-
-Storageエンジンは、特定のストレージエンジンの優先順位、 localForageに渡す任意の設定の両方で構成されます。 localForageの設定ドキュメントについては、こちらをご覧ください:
-https://github.com/localForage/localForage#configuration
-
-Note: どのカスタム設定も、デフォルト設定とマージされます。
-
-```typescript
-import { IonicStorageModule } from '@ionic/storage';
-
-@NgModule({
-  declarations: [...],
-  imports: [
-    IonicStorageModule.forRoot({
-      name: '__mydb',
-driverOrder: ['indexeddb', 'sqlite', 'websql']
-    })
-  ],
-  bootstrap: [...],
-  entryComponents: [...],
-   providers: [...]
-})
-export class AppModule { }
-```
-
-
-### Instance Members
-
-
-#### constructor
-
-LocalForageに渡すドライバの順序とその他の設定オプションを使用して、
-新しいStorageインスタンスを作成します。
-
-利用可能なドライバオプション: ['sqlite', 'indexeddb', 'websql', 'localstorage']
-そして、これはデフォルトの優先順です。
-
-<br><br>
-
-
-
-
-
-
-#### driver
-
-使用されているドライバの名前を取得します。
-
-
-<br><br>
-
-
-
-#### clear()
-保存されているすべてのデータを削除します。 WARNING: HOT!
-
-__Returns:__ Returns a promise that resolves when the store is cleared
-
-
-
-
-<br><br>
-
-
-
-#### forEach()
-key, valueの値を順に取得します。
-
-__Returns:__ Returns a promise that resolves when the iteration has finished.
-
-
-
-
-<h4>Parameters</h4>
-<dl><dt><h5>iteratorCallback</h5></dt><dd>a callback of the form (value, key, iterationNumber)</dd></dl><br><br>
-
-
-
-#### get()
-keyを引数にいれることによって、valueを取得します。
-
-__Returns:__ Returns a promise with the value of the given key
-
-
-
-
-<h4>Parameters</h4>
-<dl><dt><h5>key</h5><strong>Type:</strong> <code>string</code></dt><dd>the key to identify this value</dd></dl><br><br>
-
-
-
-#### keys()
-
-
-__Returns:__ Returns a promise that resolves with the keys in the store.
-
-
-
-
-<br><br>
-
-
-
-#### length()
-
-
-__Returns:__ Returns a promise that resolves with the number of keys stored.
-
-
-
-
-<br><br>
-
-
-
-#### ready()
-storeが利用可能になったことを反映します。
-
-__Returns:__ Returns a promise that resolves when the store is ready
-
-
-
-
-<br><br>
-
-
-
-#### remove()
-keyを引数にわたすことで、valueを削除します。
-
-__Returns:__ Returns a promise that resolves when the value is removed
-
-
-
-
-<h4>Parameters</h4>
-<dl><dt><h5>key</h5><strong>Type:</strong> <code>string</code></dt><dd>the key to identify this value</dd></dl><br><br>
-
-
-
-#### set()
-keyを引数にわたすことでvalueを保存します。
-
-__Returns:__ Returns a promise that resolves when the key and value are set
-
-
-
-
-<h4>Parameters</h4>
-<dl><dt><h5>key</h5><strong>Type:</strong> <code>string</code></dt><dd>the key to identify this value</dd><dt><h5>value</h5><strong>Type:</strong> <code>any</code></dt><dd>the value for this key</dd></dl><br><br>
-=======
-Learn more about [@ionic/storage](https://github.com/ionic-team/ionic-storage)
->>>>>>> ef03a7b0
+Learn more about [@ionic/storage](https://github.com/ionic-team/ionic-storage)