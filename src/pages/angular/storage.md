---
previousText: 'Testing'
previousUrl: '/docs/angular/testing'
nextText: 'Performance'
nextUrl: '/docs/angular/performance'
---

# データストレージ

Ionicアプリ内にデータを保存するためのさまざまなオプションを用意しています。

## Ionicオフラインストレージ

[Ionic Offline Storage](/docs/enterprise/offline-storage) is a cross-platform data
storage system that works on iOS and Android.
It makes it easy to add offline storage to Ionic apps that is secure (encrypted on device),
highly performant, and provides advanced NoSQL data querying.

Created for teams building complex, data-driven apps, apps managing sensitive data, or apps used in
areas with unreliable cell service/internet connections.
Interested? [Start here.](https://ionicframework.com/offline-storage#get-started)

## Ionic Storage

Ionic Storageは無料で使える、独立系の開発者や学生、ホビイスト向けのオープンソースです。
キー/値ペアとJSONオブジェクトを保存する簡単な方法を提供します。

さまざまなストレージエンジンを使用し、プラットフォームに応じて
最適なものを選択します。

* ネイティブアプリのコンテキストで実行する場合、StorageはSQLiteを優先的に使用します。
これは、SQLiteが最も安定し、広く使用されているファイルベースのデータベースの1つであり、
OSがそのようなものを排除することを決定するようなlocalstorageやIndexedDBのような
いくつかの落とし穴を避けるためです。
* WebまたはProgressive Web Appとして実行されている場合、StorageはIndexedDB、WebSQL、
およびlocalstorageをこの順序で使用しようとします。

### Usage

もしSQLiteを使いたいときは、まずcordova-sqlite-storage プラグインをインストールします:
```bash
ionic cordova plugin add cordova-sqlite-storage
```

<<<<<<< HEAD
次に、パッケージをインストールします（Ionic V1よりもバージョンが新しい時に可能です）:
=======
Next, install the package:
>>>>>>> 0f5f1cff
```bash
npm install --save @ionic/storage
```

そして、以下をあなたの `NgModule` デコレーションに追加します（例えば、 `src/app/app.module.ts` に追記ください）:

```typescript
import { IonicStorageModule } from '@ionic/storage';

@NgModule({
  declarations: [
    // ...
  ],
  imports: [
    BrowserModule,
    IonicModule.forRoot(MyApp),
    IonicStorageModule.forRoot()
  ],
  bootstrap: [IonicApp],
  entryComponents: [
    // ...
  ],
  providers: [
    // ...
  ]
})
export class AppModule {}
```

最後に、あなたのComponentsやpageに注入します:
```typescript
import { Storage } from '@ionic/storage';

export class MyApp {
  constructor(private storage: Storage) { }

  ...

  // set a key/value
  storage.set('name', 'Max');

  // Or to get a key/value pair
  storage.get('age').then((val) => {
    console.log('Your age is', val);
  });
}
```


### Storage の設定

Storageエンジンは、特定のストレージエンジンの優先順位、 localForageに渡す任意の設定の両方で構成されます。 localForageの設定ドキュメントについては、こちらをご覧ください:
https://github.com/localForage/localForage#configuration

Note: どのカスタム設定も、デフォルト設定とマージされます。

```typescript
import { IonicStorageModule } from '@ionic/storage';

@NgModule({
  declarations: [...],
  imports: [
    IonicStorageModule.forRoot({
      name: '__mydb',
driverOrder: ['indexeddb', 'sqlite', 'websql']
    })
  ],
  bootstrap: [...],
  entryComponents: [...],
   providers: [...]
})
export class AppModule { }
```


### Instance Members


#### constructor

LocalForageに渡すドライバの順序とその他の設定オプションを使用して、
新しいStorageインスタンスを作成します。

利用可能なドライバオプション: ['sqlite', 'indexeddb', 'websql', 'localstorage']
そして、これはデフォルトの優先順です。

<br><br>






#### driver

使用されているドライバの名前を取得します。


<br><br>



#### clear()
保存されているすべてのデータを削除します。 WARNING: HOT!

__Returns:__ Returns a promise that resolves when the store is cleared




<br><br>



#### forEach()
key, valueの値を順に取得します。

__Returns:__ Returns a promise that resolves when the iteration has finished.




<h4>Parameters</h4>
<dl><dt><h5>iteratorCallback</h5></dt><dd>a callback of the form (value, key, iterationNumber)</dd></dl><br><br>



#### get()
keyを引数にいれることによって、valueを取得します。

__Returns:__ Returns a promise with the value of the given key




<h4>Parameters</h4>
<dl><dt><h5>key</h5><strong>Type:</strong> <code>string</code></dt><dd>the key to identify this value</dd></dl><br><br>



#### keys()


__Returns:__ Returns a promise that resolves with the keys in the store.




<br><br>



#### length()


__Returns:__ Returns a promise that resolves with the number of keys stored.




<br><br>



#### ready()
storeが利用可能になったことを反映します。

__Returns:__ Returns a promise that resolves when the store is ready




<br><br>



#### remove()
keyを引数にわたすことで、valueを削除します。

__Returns:__ Returns a promise that resolves when the value is removed




<h4>Parameters</h4>
<dl><dt><h5>key</h5><strong>Type:</strong> <code>string</code></dt><dd>the key to identify this value</dd></dl><br><br>



#### set()
keyを引数にわたすことでvalueを保存します。

__Returns:__ Returns a promise that resolves when the key and value are set




<h4>Parameters</h4>
<dl><dt><h5>key</h5><strong>Type:</strong> <code>string</code></dt><dd>the key to identify this value</dd><dt><h5>value</h5><strong>Type:</strong> <code>any</code></dt><dd>the value for this key</dd></dl><br><br><|MERGE_RESOLUTION|>--- conflicted
+++ resolved
@@ -42,11 +42,7 @@
 ionic cordova plugin add cordova-sqlite-storage
 ```
 
-<<<<<<< HEAD
-次に、パッケージをインストールします（Ionic V1よりもバージョンが新しい時に可能です）:
-=======
-Next, install the package:
->>>>>>> 0f5f1cff
+次に、パッケージをインストールします:
 ```bash
 npm install --save @ionic/storage
 ```
