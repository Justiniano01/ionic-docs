--- conflicted
+++ resolved
@@ -7,33 +7,16 @@
   - dotNetkow
 ---
 
-<<<<<<< HEAD
-# サポート
-=======
-# Ionic Framework Support Policy
->>>>>>> 66c76adc
+# Ionic Frameworkのサポートポリシー
 
 ## Community Maintenance
 
-<<<<<<< HEAD
-## サポート方針
-
-### 長期サポート
-
-長期サポート（LTS）を通じて、私たちは開発者と組織に開発中のアプリの安定性と信頼性を提供する予定です。Ionic Framework 4.0.0のような<a href="/docs/intro/versioning#major-release" target="_blank">メジャーリリース</a>では、2年間のバグとセキュリティの修正が提供されますが、私たちはLTSのサポートを3年間行います。つまり、v5.0.0がリリースされても、最新の4.x.xは1年間引き続きバグの修正を行います。
-
-<blockquote>
-  <p>4.0以下のフレームワークバージョンにはLTSはありません。</p>
-</blockquote>
-
-## 有料サポートのオプション
-=======
 The Ionic Framework CE (Community Edition) has been 100% open source (MIT) since the very beginning, and always will be. Developers can ensure Ionic is the right choice for their cross-platform apps through Ionic’s community maintenance strategy. The Ionic team regularly ships new releases, bug fixes, and is very welcoming to community pull requests.
 
 Given the reality of time and resource restraints as well as the desire to keep innovating in the frontend development space, over time it becomes necessary for the Ionic team to shift focus to newer versions of the Framework. However, Ionic will do everything it can to make the transition to newer versions as smooth as possible, including but not limited to publishing migration guides such as [this one for Ionic 4](/docs/building/migration). The open source community is always welcome to submit new features and bug fixes as well.
 
 The current status of each Ionic Framework version is:
-* **Ionic 4 [Active]** (Angular, React, Vue, and more): Latest version in active development. 
+* **Ionic 4 [Active]** (Angular, React, Vue, and more): Latest version in active development.
 * **Ionic 3** (Angular 2+): No new feature development, but actively shipping major bug fixes.
 * **Ionic 2** (Angular 2+): No new feature development.
 * **Ionic 1** (Angular 1 aka AngularJS): No new feature development.
@@ -41,7 +24,6 @@
 For teams and organizations that require additional support for any Framework version, Ionic has options available.
 
 ## Long Term Support (Premium)
->>>>>>> 66c76adc
 
 Long Term Support (LTS) provides developers and organizations with additional stability and reliability in the apps they’re developing, including guaranteed support level agreements (SLAs) and advisory services. Take the preparation time you need before upgrading to the latest version of the Ionic Framework or remain confident in your app’s long-term success by staying on whichever version you’re most comfortable with.
 
