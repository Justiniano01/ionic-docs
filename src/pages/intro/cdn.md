--- conflicted
+++ resolved
@@ -50,11 +50,7 @@
 
 ## Ionic + React
 
-<<<<<<< HEAD
 Ionicを既存のReactプロジェクトに追加するには、 `@ionic/react` および `@ionic/react-router` パッケージをインストールします。
-=======
-To add Ionic Framework to an already existing React project, install the `@ionic/react` and `@ionic/react-router` package.
->>>>>>> 11a7cd52
 
 ```shell
 $ npm install @ionic/react
@@ -104,7 +100,7 @@
 const app = createApp(App)
   .use(IonicVue)
   .use(router);
-  
+
 router.isReady().then(() => {
   app.mount('#app');
 });
