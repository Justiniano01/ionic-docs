---
previousText: 'Packages & CDN'
previousUrl: '/docs/installation/cdn'
nextText: 'iOS Setup'
nextUrl: '/docs/installation/ios'
contributors:
  - rtpHarry
---

# 環境設定

Ionic Frameworkをはじめるためには、[Node と npm](#anchor-node-npm)がインストールされている環境が必要です。

<<<<<<< HEAD
もちろん、エディタも必要でしょう:

<ul class="intro">
  <li><a href="https://ionicframework.com/studio?utm_source=docs&utm_medium=website&utm_campaign=studio%20launch">Ionic Studio</a>: Ionicアプリを高速かつ簡単に開発できます</li>
  <li><a href="https://code.visualstudio.com/">VS Code</a>: Microsoft製の有名で無料のテキストエディタです</li>
</ul>
=======
Of course, a code editor is also required. [VS Code](https://code.visualstudio.com/) is recommended. VS Code is a free, batteries-included text editor made by Microsoft.

## Terminal

> Much of Ionic development requires familiarity with the command line. If you're new to the command line, see [this Blog Post](https://ionicframework.com/blog/new-to-the-command-line/) for a quick introduction.

In general, we recommend using the built-in terminals. Many third-party terminals work well with Ionic, but may not be supported.

* For Windows, **Command Prompt** and **PowerShell** are supported. <a href="https://docs.microsoft.com/en-us/windows/wsl/faq" target="_blank">WSL</a> is known to work with Ionic, but may not be supported.
* For macOS, the built-in **Terminal** app is supported.

Git Bash (from <a href="https://git-scm.com" target="_blank">git-scm.com</a>) does not support TTY interactivity and is **not supported** by Ionic.
>>>>>>> 60eab349

## Node と npm

モダンなJavaScriptプロジェクトのほとんどのツールは[Node.js](/docs/faq/glossary#node)で作られています。[ダウンロードページ](https://nodejs.org/en/download/)には、すべてのプラットフォームのインストールパッケージが事前に用意されています。互換性を確保するためにLTSバージョンを選択することをお勧めします。

NodeにはJavaScriptパッケージマネージャーである[npm](/docs/faq/glossary#npm)がバンドルされています。

インストールできているかを確認するためには、新しいターミナルウィンドウを開いて以下を実行します。

```shell
$ node --version
$ npm --version
```

> Permission errors are common on macOS when installing global packages with `npm`. If you get an `EACCES` error, see [Resolving Permission Errors](/docs/faq/tips#resolving-permission-errors).

## Git

必須ではありませんが、バージョン管理システムの[Git](/docs/faq/glossary#git)の利用を強くお勧めします。

Git is often accompanied by a Git Host, such as [GitHub](https://github.com/), in which case additional setup is required. Follow the tutorial from the Git Host's documentation to set up Git:

* GitHub: [Set up Git](https://help.github.com/en/articles/set-up-git)
* GitLab: [Installing Git](https://docs.gitlab.com/ee/topics/git/how_to_install_git)
* Bitbucket: [Install Git](https://www.atlassian.com/git/tutorials/install-git)

Otherwise, follow the [official installation instructions](https://git-scm.com/book/en/v2/Getting-Started-Installing-Git). The command-line utility can be downloaded from the [download page](https://git-scm.com/downloads).

インストールできているかを確認するためには、新しいターミナルウィンドウを開いて以下を実行します。

```shell
$ git --version
```

### Git GUI

Git is a command-line utility, but there are many [GUI clients](https://git-scm.com/downloads/guis/) available. [GitHub Desktop](https://desktop.github.com/) is recommended, and works well with GitHub.<|MERGE_RESOLUTION|>--- conflicted
+++ resolved
@@ -11,15 +11,7 @@
 
 Ionic Frameworkをはじめるためには、[Node と npm](#anchor-node-npm)がインストールされている環境が必要です。
 
-<<<<<<< HEAD
-もちろん、エディタも必要でしょう:
-
-<ul class="intro">
-  <li><a href="https://ionicframework.com/studio?utm_source=docs&utm_medium=website&utm_campaign=studio%20launch">Ionic Studio</a>: Ionicアプリを高速かつ簡単に開発できます</li>
-  <li><a href="https://code.visualstudio.com/">VS Code</a>: Microsoft製の有名で無料のテキストエディタです</li>
-</ul>
-=======
-Of course, a code editor is also required. [VS Code](https://code.visualstudio.com/) is recommended. VS Code is a free, batteries-included text editor made by Microsoft.
+もちろん、エディタも必要でしょう。 [VS Code](https://code.visualstudio.com/) をおすすめします。VS Codeは無料で、 batteries-included text editor made by Microsoft.
 
 ## Terminal
 
@@ -31,7 +23,6 @@
 * For macOS, the built-in **Terminal** app is supported.
 
 Git Bash (from <a href="https://git-scm.com" target="_blank">git-scm.com</a>) does not support TTY interactivity and is **not supported** by Ionic.
->>>>>>> 60eab349
 
 ## Node と npm
 
