--- conflicted
+++ resolved
@@ -20,13 +20,7 @@
 $ npm install -g ionic
 ```
 
-<<<<<<< HEAD
-<blockquote>
-  <p>`-g`のオプションは、グローバルインストールを意味します。Windowの場合は、コマンドプロンプトで実行することをお勧めします。Mac/Linuxの場合は、`sudo` コマンドをつけて実行してください。</p>
-</blockquote>
-=======
 > The `-g` option means _install globally_. When packages are installed globally, permission errors can occur. Consider [setting up npm](https://docs.npmjs.com/resolving-eacces-permissions-errors-when-installing-packages-globally) to operate globally without elevated permissions. Running the command prompt as an Admin (or using `sudo` for Mac & Linux) with npm is not recommended.
->>>>>>> a9f7c686
 
 ## アプリケーションの起動
 
