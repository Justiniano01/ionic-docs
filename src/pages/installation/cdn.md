---
previousText: 'Ionic CLI'
previousUrl: '/docs/installation/cli'
nextText: 'Environment Setup'
nextUrl: '/docs/installation/environment'
contributors:
  - brandyscarney
  - rtpHarry
---

# Ionic Packages

Ionicは、テスト環境、Angular、その他のフレームワーク、またはVanilla JSといったすべての状況で、Ionic Frameworkを使い始めるために使用できるさまざまなパッケージを提供しています。

## Ionic Framework CDN

イオンフレームワークは、[Plunker](https://plnkr.co/)、[Codepen](https://codepen.io)、またはその他のオンラインコードエディタですばやくテストするために、CDNから組み込むことができます。。

CDNからフレームワークにアクセスするには、 [jsdelivr](https://www.jsdelivr.com/) を使用することをお勧めします。最新バージョンを入手するためには HTMLファイルの `<head>`  要素、もしくはオンラインコードエディタの呼び出しコードに、次のコードを追加します。

```html
<script type="module" src="https://cdn.jsdelivr.net/npm/@ionic/core/dist/ionic/ionic.esm.js"></script>
<script nomodule src="https://cdn.jsdelivr.net/npm/@ionic/core/dist/ionic/ionic.js"></script>
<link rel="stylesheet" href="https://cdn.jsdelivr.net/npm/@ionic/core/css/ionic.bundle.css"/>
```

これにより、フレームワークをインストールしなくても、すべてのIonic Frameworkのコアコンポーネントを使用することができます。CSSバンドルには、すべてのIonic [Global Stylesheets](../layout/global-stylesheets) が含まれます。

> これはAngularや他のフレームワークをインストールしません。これにより、フレームワークなしでIonic Frameworkのコアコンポーネントを使用できます。


## Ionic + Angular

AngularプロジェクトでIonic Frameworkを使用する場合は、 [npm](/docs/faq/glossary#npm) から最新の `@ionic/angular` をインストールしてください。これによって、すべてのIonic Frameworkコンポーネントと、Angularのサービスおよび機能を使うことができます。

```shell
$ npm install @ionic/angular@latest --save
```

新しいIonic Frameworkのリリースがあるたびに、最新バージョンの機能と修正を入手するために [version](/docs/intro/versioning) を更新する必要があります。

For adding Ionic to an already existing Angular project, use the Angular CLI's `ng add` feature.

<<<<<<< HEAD
### CSS

グローバルのスタイルシートファイルを作成し、それを [Angular workspace config](https://angular.io/guide/workspace-config) の `styles` のオブジェクトに追加します。そのファイルに次のインポートを追加します:

```css
/* Core CSS required for Ionic components to work properly */
@import "~@ionic/angular/css/core.css";

/* Basic CSS for apps built with Ionic */
@import "~@ionic/angular/css/normalize.css";
@import "~@ionic/angular/css/structure.css";
@import "~@ionic/angular/css/typography.css";

/* Optional CSS utils that can be commented out */
@import "~@ionic/angular/css/padding.css";
@import "~@ionic/angular/css/float-elements.css";
@import "~@ionic/angular/css/text-alignment.css";
@import "~@ionic/angular/css/text-transformation.css";
@import "~@ionic/angular/css/flex-utils.css";
@import "~@ionic/angular/css/display.css";
```

これらの各ファイルに含まれているスタイルについては、 [Global Stylesheets](../layout/global-stylesheets) を参照してください。
=======
```shell
$ ng add @ionic/angular
```

This will add the necessary imports to the `@ionic/angular` package as well as add the styles needed.
>>>>>>> 774802f9


## Ionic + React

<<<<<<< HEAD
StencilのプロジェクトでIonic Frameworkを使用する場合は、 [npm](/docs/faq/glossary#npm) から、`@ionic/core` の最新のパッケージをインストールしてください。これは、すべてのIonic Frameworkコンポーネントを内包しています。

```shell
$ npm install @ionic/core@latest --save
```

### JS

`@ionic/core` をアプリのrootファイルでimportしてください:

```typescript
import '@ionic/core';
=======
To add Ionic to an already existing React project, install the `@ionic/rect` and `@ionic/react-router` package.

```sell
$ npm install @ionic/react
$ npm install @ionic/react-router
>>>>>>> 774802f9
```

### CSS

<<<<<<< HEAD
グローバルのスタイルシートファイルを作成し、 [Stencil Config](https://stenciljs.com/docs/config) の `config` オブジェクトに以下を追記ください。

```javascript
exports.config = {
  // ...

  globalStyle: 'src/global.css'

  // ...
};
```

そのファイルに次のインポートを追加します:

```css
=======
To include the necessary CSS in a React project, add the following to the root App component.

```javascript
>>>>>>> 774802f9
/* Core CSS required for Ionic components to work properly */
import '@ionic/react/css/core.css';

/* Basic CSS for apps built with Ionic */
import '@ionic/react/css/normalize.css';
import '@ionic/react/css/structure.css';
import '@ionic/react/css/typography.css';

/* Optional CSS utils that can be commented out */
import '@ionic/react/css/padding.css';
import '@ionic/react/css/float-elements.css';
import '@ionic/react/css/text-alignment.css';
import '@ionic/react/css/text-transformation.css';
import '@ionic/react/css/flex-utils.css';
import '@ionic/react/css/display.css';
```

<<<<<<< HEAD
これらの各ファイルに含まれているスタイルについては、 [Global Stylesheets](../layout/global-stylesheets) を参照してください。


=======
>>>>>>> 774802f9
## Ionicons CDN

IoniconsはデフォルトでIonic Frameworkに同梱されているので、Ionicを使用している場合はインストールは不要です。Ionic Frameworkを使用せずにIoniconsを使用するためには、ページの終わりの近くにある `</body>` の閉じタグの直前に以下の `<script>` タグを配置します。

```html
<script type="module" src="https://cdn.jsdelivr.net/npm/ionicons@4.7.4/dist/ionicons/ionicons.esm.js"></script>
<script nomodule src="https://cdn.jsdelivr.net/npm/ionicons@4.7.4/dist/ionicons/ionicons.js"></script>
```

> アイコンの使い方については [Ionicons usage](https://ionicons.com/usage) をご覧ください。<|MERGE_RESOLUTION|>--- conflicted
+++ resolved
@@ -41,86 +41,27 @@
 
 For adding Ionic to an already existing Angular project, use the Angular CLI's `ng add` feature.
 
-<<<<<<< HEAD
-### CSS
-
-グローバルのスタイルシートファイルを作成し、それを [Angular workspace config](https://angular.io/guide/workspace-config) の `styles` のオブジェクトに追加します。そのファイルに次のインポートを追加します:
-
-```css
-/* Core CSS required for Ionic components to work properly */
-@import "~@ionic/angular/css/core.css";
-
-/* Basic CSS for apps built with Ionic */
-@import "~@ionic/angular/css/normalize.css";
-@import "~@ionic/angular/css/structure.css";
-@import "~@ionic/angular/css/typography.css";
-
-/* Optional CSS utils that can be commented out */
-@import "~@ionic/angular/css/padding.css";
-@import "~@ionic/angular/css/float-elements.css";
-@import "~@ionic/angular/css/text-alignment.css";
-@import "~@ionic/angular/css/text-transformation.css";
-@import "~@ionic/angular/css/flex-utils.css";
-@import "~@ionic/angular/css/display.css";
-```
-
-これらの各ファイルに含まれているスタイルについては、 [Global Stylesheets](../layout/global-stylesheets) を参照してください。
-=======
 ```shell
 $ ng add @ionic/angular
 ```
 
 This will add the necessary imports to the `@ionic/angular` package as well as add the styles needed.
->>>>>>> 774802f9
 
 
 ## Ionic + React
 
-<<<<<<< HEAD
-StencilのプロジェクトでIonic Frameworkを使用する場合は、 [npm](/docs/faq/glossary#npm) から、`@ionic/core` の最新のパッケージをインストールしてください。これは、すべてのIonic Frameworkコンポーネントを内包しています。
-
-```shell
-$ npm install @ionic/core@latest --save
-```
-
-### JS
-
-`@ionic/core` をアプリのrootファイルでimportしてください:
-
-```typescript
-import '@ionic/core';
-=======
 To add Ionic to an already existing React project, install the `@ionic/rect` and `@ionic/react-router` package.
 
 ```sell
 $ npm install @ionic/react
 $ npm install @ionic/react-router
->>>>>>> 774802f9
 ```
 
 ### CSS
 
-<<<<<<< HEAD
-グローバルのスタイルシートファイルを作成し、 [Stencil Config](https://stenciljs.com/docs/config) の `config` オブジェクトに以下を追記ください。
-
-```javascript
-exports.config = {
-  // ...
-
-  globalStyle: 'src/global.css'
-
-  // ...
-};
-```
-
-そのファイルに次のインポートを追加します:
-
-```css
-=======
 To include the necessary CSS in a React project, add the following to the root App component.
 
 ```javascript
->>>>>>> 774802f9
 /* Core CSS required for Ionic components to work properly */
 import '@ionic/react/css/core.css';
 
@@ -138,12 +79,6 @@
 import '@ionic/react/css/display.css';
 ```
 
-<<<<<<< HEAD
-これらの各ファイルに含まれているスタイルについては、 [Global Stylesheets](../layout/global-stylesheets) を参照してください。
-
-
-=======
->>>>>>> 774802f9
 ## Ionicons CDN
 
 IoniconsはデフォルトでIonic Frameworkに同梱されているので、Ionicを使用している場合はインストールは不要です。Ionic Frameworkを使用せずにIoniconsを使用するためには、ページの終わりの近くにある `</body>` の閉じタグの直前に以下の `<script>` タグを配置します。
