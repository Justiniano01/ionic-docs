--- conflicted
+++ resolved
@@ -10,13 +10,6 @@
 
 # Ionic Packages
 
-<<<<<<< HEAD
-Ionicをインストールする方法は、あなたがAngularを使うのか、他のフレームワークを使うのか（もしくは使わないのか）によって変わります。
-
-## AngularでIonicをつかう
-
-Angularを使うときは、npmから `@ionic/angular` パッケージをインストールしてください。これには、すべてのIonicコンポーネントと、IonicをAngularで使うための機能が含まれています。
-=======
 Ionic provides different packages that can be used to quickly get started using Ionic Framework or Ionicons in a test environment, Angular, any other framework, or none at all.
 
 ## Ionic Framework CDN
@@ -38,7 +31,6 @@
 ## Angular + Ionic Framework
 
 When using Ionic Framework in an Angular project, install the latest `@ionic/angular` package from [npm](/docs/faq/glossary#npm). This comes with all of the Ionic Framework components and Angular specific services and features.
->>>>>>> e19a6527
 
 ```shell
 $ npm install @ionic/angular@latest --save
@@ -47,13 +39,6 @@
 Each time there is a new Ionic Framework release, this [version](/docs/intro/versioning) will need to be updated to get the latest features and fixes. The version can be [updated using npm](/docs/faq/tips#updating-dependencies), as well.
 
 
-<<<<<<< HEAD
-## CDNでIonicをつかう
-
-Ionicは、簡単に`<script>`タグを使用してCDNから直接利用することもできます。
-
-CDNをつかってIonic Frameworkにアクセスするためには、[unpkg](https://unpkg.com)を使うことをおすすめします。最新版を入手するには、HTMLファイルの`<head></head>`要素内に`script`タグを追加します。
-=======
 ### CSS
 
 Create a global stylesheet file and add it to the `styles` object in the [Angular workspace config](https://angular.io/guide/workspace-config). Add the following imports to that file:
@@ -61,7 +46,6 @@
 ```css
 /* Core CSS required for Ionic components to work properly */
 @import "~@ionic/angular/css/core.css";
->>>>>>> e19a6527
 
 /* Basic CSS for apps built with Ionic */
 @import "~@ionic/angular/css/normalize.css";
@@ -77,18 +61,8 @@
 @import "~@ionic/angular/css/display.css";
 ```
 
-<<<<<<< HEAD
-これで、何もインストールしなくても、すべてのIonicコンポーネントを利用することができます。
-
-<blockquote>
-  <p>
-    これはAngularなどフレームワークをインストールしません。`<script>`タグを利用することにより、何もインストールしなくてもIonicコンポーネントを使用できます。
-  </p>
-</blockquote>
-=======
 See [Global Stylesheets](../layout/global-stylesheets) for the styles that each of these files contain.
 
->>>>>>> e19a6527
 
 ## Stencil + Ionic Framework
 
@@ -98,15 +72,6 @@
 $ npm install @ionic/core@latest --save
 ```
 
-<<<<<<< HEAD
-## CDNでIoniconsをつかう
-
-Ionic Frameworkを使用している場合、Ioniconsはデフォルトでパッケージに含まれているので、インストールは不要です。もしIonic FrameworkなしにIoniconsを使う場合は、次の`<script>`のコードを閉じタグ`</body>`の直前に配置します。
-
-```html
-<script src="https://unpkg.com/ionicons@4.0.0/dist/ionicons.js"></script>
-```
-=======
 ### JS
 
 Include an import of `@ionic/core` in the root app file:
@@ -157,8 +122,7 @@
 Ionicons is packaged by default with the Ionic Framework, so no installation is necessary if you're using Ionic. To use Ionicons without Ionic Framework, place the following `<script>` near the end of your page, right before the closing `</body>` tag.
 
 ```html
-<script src="https://unpkg.com/ionicons@latest/dist/ionicons.js"></script>
+<script src="https://unpkg.com/ionicons@4.0.0/dist/ionicons.js"></script>
 ```
 
-> See [Ionicons usage](https://ionicons.com/usage) for more information on using Ionicons.
->>>>>>> e19a6527
+> See [Ionicons usage](https://ionicons.com/usage) for more information on using Ionicons.