---
meta: 
  title: UI Components | User Interface Application Building Components
  description: Ionic Framework comes stock with a number of high-level UI components, including cards, lists, and tabs to quickly and easily build your app's user interface.
tableOfContents: false
---
# UIコンポーネント

Ionicアプリは、コンポーネントと呼ばれる高レイヤーの構成要素で構成されています。コンポーネントを使用すると、アプリのインターフェイスをすばやく構築することができます。Ionicには、modals、popups、cardsなど、さまざまなコンポーネントが用意されています。以下の例を確認して、各コンポーネントの外観と各コンポーネントの使用方法を確認してください。基本に慣れたら、各コンポーネントをカスタマイズする方法についてのアイデアを得るために[API docs](/docs/api)をご覧ください。

<docs-cards>
  <docs-card header="Action Sheet" href="/docs/api/action-sheet" img="/docs/assets/icons/feature-component-actionsheet-icon.png">
    <p>Action Sheetは、一連のオプションを表示して、アクションを確認または取り消すことができます。</p>
  </docs-card>

  <docs-card header="Alert" href="/docs/api/alert" icon="/docs/assets/icons/component-alert-icon.png">
    <p>Alertは、特定のアクションまたはアクションのリストを選択する機能を、ユーザーに提供するための優れた方法です。</p>
  </docs-card>

  <docs-card header="Badge" href="/docs/api/badge" icon="/docs/assets/icons/component-badge-icon.png">
    <p>Badgeコンポーネントは、通常は数値をユーザーに伝えるための小さなコンポーネントです。</p>
  </docs-card>

  <docs-card header="Button" href="/docs/api/button" icon="/docs/assets/icons/component-button-icon.png">
    <p>Buttonを使ってユーザが行動を起こすことができます。これはアプリと対話したり、移動したりするのに不可欠な方法です。</p>
  </docs-card>

  <docs-card header="Card" href="/docs/api/card" icon="/docs/assets/icons/component-card-icon.png">
    <p>Cardは重要なコンテンツを表示するのに最適な方法で、画像、ボタン、テキストなどを含めることができます。</p>
  </docs-card>

  <docs-card header="Checkbox" href="/docs/api/checkbox" icon="/docs/assets/icons/component-checkbox-icon.png">
    <p>Checkboxを使用して、択一の決定をする必要があることをユーザーに知らせることができます。</p>
  </docs-card>

  <docs-card header="Chip" href="/docs/api/chip" icon="/docs/assets/icons/component-chip-icon.png">
    <p>チップはデータやアクションを表示するためのコンパクトな方法です。</p>
  </docs-card>

  <docs-card header="Content" href="/docs/api/content" icon="/docs/assets/icons/component-content-icon.png">
    <p>コンテンツは、アプリと対話してアプリをナビゲートするための典型的な方法です。</p>
  </docs-card>

  <docs-card header="Date & Time Pickers" href="/docs/api/datetime" icon="/docs/assets/icons/component-datetimepicker-icon.png">
    <p>日付と時刻のピッカーは、ユーザーが日付と時刻を簡単に選択できるようにするためのインターフェースを提示することができます。</p>
  </docs-card>

  <docs-card header="Floating Action Button" href="/docs/api/fab" icon="/docs/assets/icons/component-fab-icon.png">
    <p>フローティングアクションボタン（FAB）は、画面上で主要な、または最も一般的なアクションを実行する円形のボタンです。</p>
  </docs-card>

<<<<<<< HEAD
  <docs-card header="Icons" href="https://ionicons.com" img="/docs/assets/icons/feature-component-icons-icon.png">
    <p>Web、iOS、Android、デスクトップアプリケーションで使用するために美しくデザインされたアイコン。</p>
=======
  <docs-card header="Icons" href="https://ionic.io/ionicons" img="/docs/assets/icons/feature-component-icons-icon.png">
    <p>Beautifully designed icons for use in web, iOS, Android, and desktop apps.</p>
>>>>>>> e79f239a
  </docs-card>

  <docs-card header="Grid" href="/docs/api/grid" icon="/docs/assets/icons/component-grid-icon.png">
    <p>Gridはカスタムレイアウトを構築するための強力なモバイルファーストシステムです。</p>
  </docs-card>

  <docs-card header="Infinite Scroll" href="/docs/api/infinite-scroll" icon="/docs/assets/icons/component-infinitescroll-icon.png">
    <p>Infinite scrollは、ユーザーがアプリをスクロールするときに新しいデータを読み込むことができます。</p>
  </docs-card>

  <docs-card header="Input" href="/docs/api/input" icon="/docs/assets/icons/component-input-icon.png">
    <p>Inputsはユーザーがアプリにデータを入力する方法を提供します。</p>
  </docs-card>

  <docs-card header="Item" href="/docs/api/item" icon="/docs/assets/icons/component-item-icon.png">
    <p>Itemsは、Listの一部として使用できる汎用のUIコンテナです。</p>
  </docs-card>

  <docs-card header="List" href="/docs/api/list" icon="/docs/assets/icons/component-lists-icon.png">
    <p>Listは、連絡先リスト、再生リスト、メニューなどの情報の行を表示できます。</p>
  </docs-card>

  <docs-card header="Navigation" href="/docs/api/nav" img="/docs/assets/icons/feature-component-navigation-icon.png">
    <p>Navigationは、ユーザーがアプリ内の異なるページ間を移動する方法です。</p>
  </docs-card>

  <docs-card header="Menu" href="/docs/api/menu" icon="/docs/assets/icons/component-menu-icon.png">
    <p>Menuは一般的なナビゲーションパターンです。それらは常時画面上に表示することも、必要に応じて表示することもできます。</p>
  </docs-card>

  <docs-card header="Modal" href="/docs/api/modal" icon="/docs/assets/icons/component-modal-icon.png">
    <p>Modalはは、一時的なUIを表示するために画面内および画面外にスライドするため、ログインページまたはサインアップページによく使用されます。</p>
  </docs-card>

  <docs-card header="Popover" href="/docs/api/popover" icon="/docs/assets/icons/component-popover-icon.png">
    <p>Popoverは、コンテキストを変えずに情報やオプションを提示する簡単な方法を提供します。</p>
  </docs-card>

  <docs-card header="Progress Indicators" href="/docs/api/progress-bar" icon="/docs/assets/icons/component-progress-icon.png">
    <p>Progress indicatorsは、操作またはアクティビティの進行状況を視覚化します。</p>
  </docs-card>

  <docs-card header="Radio" href="/docs/api/radio" icon="/docs/assets/icons/component-radio-icon.png">
    <p>Radio inputsはあなたが排他的なオプションのセットを提示することを可能にします。</p>
  </docs-card>

  <docs-card header="Refresher" href="/docs/api/refresher" icon="/docs/assets/icons/component-refresher-icon.png">
    <p>Refresherは、コンテンツコンポーネントの更新機能を提供します。</p>
  </docs-card>

  <docs-card header="Searchbar" href="/docs/api/searchbar" img="/docs/assets/icons/feature-component-search-icon.png">
    <p>Searchbarは、ールバーからアイテムを検索またはフィルタリングするために使用されます。</p>
  </docs-card>

  <docs-card header="Reorder" href="/docs/api/reorder" icon="/docs/assets/icons/component-reorder-icon.png">
    <p>Reorderを使用すると、ユーザーはドラッグアンドドロップでアイテムのリストを並べ替えることができます。</p>
  </docs-card>

  <docs-card header="Routing" href="/docs/api/router" icon="/docs/assets/icons/component-routing-icon.png">
    <p>Routingは現在のpathに基づいてナビゲーションを可能にします。</p>
  </docs-card>

  <docs-card header="Segment" href="/docs/api/segment" icon="/docs/assets/icons/component-segment-icon.png">
    <p>Segmentsは、フィルターまたはViewの切り替えとして使用できる一連の専用ボタンを提供します。</p>
  </docs-card>

  <docs-card header="Select" href="/docs/api/select" icon="/docs/assets/icons/component-select-icon.png">
    <p>SelectはネイティブのHTML選択に似ていますが、Sortと選択が少し改善されています。</p>
  </docs-card>

  <docs-card header="Slides" href="/docs/api/slides" icon="/docs/assets/icons/component-slides-icon.png">
    <p>Slideを使用すると、ギャラリー、チュートリアル、ページベースのレイアウトなどの複雑なUIを簡単に作成できます。</p>
  </docs-card>

  <docs-card header="Tabs" href="/docs/api/tabs" img="/docs/assets/icons/feature-component-tabs-icon.png">
    <p>Tabsを使用すると、タブ付きナビゲーション、つまり現代のアプリケーションの標準的なナビゲーションパターンが有効になります。</p>
  </docs-card>

  <docs-card header="Toast" href="/docs/api/toast" icon="/docs/assets/icons/component-toast-icon.png">
    <p>Toastは、アプリのコンテンツの上に通知を表示するために使用されます。一時的なものでも却下可能なものでもあります。</p>
  </docs-card>

  <docs-card header="Toggle" href="/docs/api/toggle" icon="/docs/assets/icons/component-toggle-icon.png">
    <p>Togglesは択一のInputでありオプションやスイッチによく使われます。</p>
  </docs-card>

  <docs-card header="Toolbar" href="/docs/api/toolbar" icon="/docs/assets/icons/component-toolbar-icon.png">
    <p>Toolbarsは、アプリに関連する情報や操作を格納するために使用されます。</p>
  </docs-card>
</docs-cards><|MERGE_RESOLUTION|>--- conflicted
+++ resolved
@@ -1,5 +1,5 @@
 ---
-meta: 
+meta:
   title: UI Components | User Interface Application Building Components
   description: Ionic Framework comes stock with a number of high-level UI components, including cards, lists, and tabs to quickly and easily build your app's user interface.
 tableOfContents: false
@@ -49,13 +49,8 @@
     <p>フローティングアクションボタン（FAB）は、画面上で主要な、または最も一般的なアクションを実行する円形のボタンです。</p>
   </docs-card>
 
-<<<<<<< HEAD
-  <docs-card header="Icons" href="https://ionicons.com" img="/docs/assets/icons/feature-component-icons-icon.png">
+  <docs-card header="Icons" href="https://ionic.io/ionicons" img="/docs/assets/icons/feature-component-icons-icon.png">
     <p>Web、iOS、Android、デスクトップアプリケーションで使用するために美しくデザインされたアイコン。</p>
-=======
-  <docs-card header="Icons" href="https://ionic.io/ionicons" img="/docs/assets/icons/feature-component-icons-icon.png">
-    <p>Beautifully designed icons for use in web, iOS, Android, and desktop apps.</p>
->>>>>>> e79f239a
   </docs-card>
 
   <docs-card header="Grid" href="/docs/api/grid" icon="/docs/assets/icons/component-grid-icon.png">
