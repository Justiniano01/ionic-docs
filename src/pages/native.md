---
title: Native APIs
tableOfContents: false
---

<p class='intro'>CapacitorやCordovaを使って、どんなIonicアプリにもネイティブデバイスの機能を簡単に追加できるようにするための、オープンソースのコレクションとプレミアムプラグインと統合します。このことによって、ネイティブパワーのアプリ体験を構築することができます。</p>

<<<<<<< HEAD
<docs-cards class="static-width">
  <docs-card header="Capacitor plugins" href="https://capacitorjs.com/docs/plugins" img="/docs/assets/img/native/capacitor@2x.png">
    <p>Ionic teamとCapacitorコミュニティによって構築および保守されている最新のオープンソースネイティブライブラリ。推奨されるネイティブソリューションです。</p>
  </docs-card>

  <docs-card header="Cordova plugins" href="/docs/native/community" img="/docs/assets/img/native/cordova@2x.png">
    <p>コミュニティによって構築され、維持されている無償のCordovaプラグインとCapacitorプラグインのコレクションで、 TypeScriptラッパーと、開発を容易にするための一貫したAPIと命名規則を備えています。</p>
  </docs-card>
</docs-cards>

<a id="native-enterprise" href="https://ionic.io/docs">
=======
<div id="native-enterprise-cards">
  <a href="https://capacitorjs.com/docs/plugins">
    <div class="image-wrapper">
      <img src="/docs/assets/img/native/capacitor@2x.png" width="440" height="222" alt="capacitor logo"/>
    </div>
    <div class="heading-group">
      <header>Capacitor plugins</header>
      <p>A modern, open source native runtime built and maintained by the Ionic team and the Capacitor community. Our recommended native solution.</p>
    </div>
  </a>

  <a href="/docs/native/community">
    <div class="image-wrapper">
      <img src="/docs/assets/img/native/cordova@2x.png" width="440" height="222" alt="cordova logo"/>
    </div>
    <div class="heading-group">
      <header>Cordova plugins</header>
      <p>A collection of free Cordova plugins, built and maintained by the community, with TypeScript wrappers and a consistent API and naming convention.</p>
    </div>
  </a>
</div>

<a id="native-enterprise" href="https://ionicframework.com/native">
>>>>>>> 447ca501
  <div class="image-wrapper">
    <img src="/docs/assets/img/native/native-enterprise@2x.png" width="476" height="228" />
  </div>

  <div class="heading-group">    
    <header>
      Ionic Native Enterprise Edition
    </header>
    <p>
      Premium, supported Capacitor and Cordova plugins, third-party integrations, and pre-built native solutions for building enterprise-grade apps.
    </p>
  </div>
</a>

<style scoped>
  #native-enterprise-cards {
    display: flex;

    margin-inline-start: -1.5rem;
    margin-block-start: -1.5rem;
  }

  @media (max-width: 767px) {
    #native-enterprise-cards {
      flex-direction: column;
    }
    #native-enterprise-cards .image-wrapper img {
      max-height: 10rem;
    }
  }

  #native-enterprise-cards > a {
    display: block;
    margin-inline-start: 1.5rem;
    margin-block-start: 1.5rem;

    box-shadow: 0px 2px 4px rgba(0, 0, 0, 0.08), 0px 4px 8px rgba(0, 0, 0, 0.1);
    border-radius: 12px;
    overflow: hidden;

    transition: all 150ms ease;
  }

  #native-enterprise-cards > a:hover,
  #native-enterprise-cards > a:active,
  #native-enterprise-cards > a:focus {
    transform: translateY(-1px);
    box-shadow: 0 0.35em 1.175em rgba(2, 8, 20, 0.1), 0 0.175em 0.5em rgba(2, 8, 20, 0.08);
  }

  #native-enterprise-cards .heading-group {
    padding: 2rem;
  }

  #native-enterprise-cards .image-wrapper > img {
    object-fit: cover;
    width: 100%;
  }

  #native-enterprise-cards header {
    font-weight: 600;
    font-size: 1.25rem;
    line-height: 24px;
    letter-spacing: -0.02em;
    color: #010610;
  }

  #native-enterprise-cards p {
    font-size: .875rem;
    line-height: 160%;
    letter-spacing: -0.01em;
    color: #5B708B;
  }

  #native-enterprise {
    margin-top: 2rem;

    border-radius: 16px;
    overflow: hidden;

    display: flex;
    align-items: center;
    background: #1F2A40;    

    box-shadow: 0px 2px 4px rgba(0, 0, 0, 0.08), 0px 4px 8px rgba(0, 0, 0, 0.1);

    transition: transform 150ms ease, box-shadow 150ms ease;
  }

  @media (max-width: 767px) {
    #native-enterprise {
      flex-direction: column;
    }
    #native-enterprise .image-wrapper img{
      max-height: 10rem;
    }
  }

  #native-enterprise:hover,
  #native-enterprise:active,
  #native-enterprise:focus {
    transform: translateY(-1px);
    box-shadow: 0 0.35em 1.175em rgba(2, 8, 20, 0.1), 0 0.175em 0.5em rgba(2, 8, 20, 0.08);
  }

  #native-enterprise > * {
    flex-basis: 50%;
  }

  #native-enterprise .heading-group {
    padding: 2rem;
    padding-left: 3rem;
  }

  #native-enterprise .image-wrapper {
    align-self: stretch;
    overflow: hidden;
  }

  #native-enterprise img {
    height: 100%;
    max-height: 100%;
    object-fit: cover;    
  }

  #native-enterprise header {
    font-weight: 600;
    font-size: 20px;
    line-height: 24px;
    letter-spacing: -0.02em;

    color: #fff;
  }

  #native-enterprise p {
    font-size: 14px;
    line-height: 160%;
    letter-spacing: -0.01em;

    color: #E9EDF3;
  }


</style>

> These docs are for apps built with Ionic Framework 4.0.0 and greater. For older Ionic v3 projects, please [see here](/docs/v3/native).<|MERGE_RESOLUTION|>--- conflicted
+++ resolved
@@ -5,19 +5,6 @@
 
 <p class='intro'>CapacitorやCordovaを使って、どんなIonicアプリにもネイティブデバイスの機能を簡単に追加できるようにするための、オープンソースのコレクションとプレミアムプラグインと統合します。このことによって、ネイティブパワーのアプリ体験を構築することができます。</p>
 
-<<<<<<< HEAD
-<docs-cards class="static-width">
-  <docs-card header="Capacitor plugins" href="https://capacitorjs.com/docs/plugins" img="/docs/assets/img/native/capacitor@2x.png">
-    <p>Ionic teamとCapacitorコミュニティによって構築および保守されている最新のオープンソースネイティブライブラリ。推奨されるネイティブソリューションです。</p>
-  </docs-card>
-
-  <docs-card header="Cordova plugins" href="/docs/native/community" img="/docs/assets/img/native/cordova@2x.png">
-    <p>コミュニティによって構築され、維持されている無償のCordovaプラグインとCapacitorプラグインのコレクションで、 TypeScriptラッパーと、開発を容易にするための一貫したAPIと命名規則を備えています。</p>
-  </docs-card>
-</docs-cards>
-
-<a id="native-enterprise" href="https://ionic.io/docs">
-=======
 <div id="native-enterprise-cards">
   <a href="https://capacitorjs.com/docs/plugins">
     <div class="image-wrapper">
@@ -25,7 +12,7 @@
     </div>
     <div class="heading-group">
       <header>Capacitor plugins</header>
-      <p>A modern, open source native runtime built and maintained by the Ionic team and the Capacitor community. Our recommended native solution.</p>
+      <p>Ionic teamとCapacitorコミュニティによって構築および保守されている最新のオープンソースネイティブライブラリ。推奨されるネイティブソリューションです。</p>
     </div>
   </a>
 
@@ -35,13 +22,12 @@
     </div>
     <div class="heading-group">
       <header>Cordova plugins</header>
-      <p>A collection of free Cordova plugins, built and maintained by the community, with TypeScript wrappers and a consistent API and naming convention.</p>
+      <p>TypeScriptラッパーと一貫したAPIおよび命名規則を備えた、コミュニティによって構築および保守されている無料のCordovaプラグインのコレクション。</p>
     </div>
   </a>
 </div>
 
 <a id="native-enterprise" href="https://ionicframework.com/native">
->>>>>>> 447ca501
   <div class="image-wrapper">
     <img src="/docs/assets/img/native/native-enterprise@2x.png" width="476" height="228" />
   </div>
