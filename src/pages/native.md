--- conflicted
+++ resolved
@@ -6,21 +6,12 @@
 <p class='intro'>CapacitorやCordovaを使って、どんなIonicアプリにもネイティブデバイスの機能を簡単に追加できるようにするための、オープンソースのコレクションとプレミアムプラグインと統合します。このことによって、ネイティブパワーのアプリ体験を構築することができます。</p>
 
 <docs-cards class="static-width">
-<<<<<<< HEAD
-  <docs-card header="Ionic Native Community Plugins" href="/docs/native/community" img="/docs/assets/img/native/community-edition.png">
-    <p>コミュニティによって構築され、維持されている無償のCordovaプラグインとCapacitorプラグインのコレクションで、 TypeScriptラッパーと、開発を容易にするための一貫したAPIと命名規則を備えています。</p>
-  </docs-card>
-
-  <docs-card header="Ionic Native Enterprise Edition" href="https://ionic.io/docs" img="/docs/assets/img/native/enterprise-edition.png">
-    <p>CapacitorとCordovaプラグイン、サードパーティプラグインを利用するチームのための事前構築ソリューションを提供するサブスクリプションサービスです。</p>
-=======
   <docs-card header="Capacitor plugins" href="https://capacitorjs.com/docs/plugins" img="/docs/assets/img/native/capacitor@2x.png">
-    <p>A modern, open source native runtime built and maintained by the Ionic team and the Capacitor community. Our recommended native solution.</p>
+    <p>Ionic teamとCapacitorコミュニティによって構築および保守されている最新のオープンソースネイティブライブラリ。推奨されるネイティブソリューションです。</p>
   </docs-card>
 
   <docs-card header="Cordova plugins" href="/docs/native/community" img="/docs/assets/img/native/cordova@2x.png">
-    <p>A collection of free Cordova plugins, built and maintained by the community, with TypeScript wrappers and a consistent API and naming convention.</p>
->>>>>>> 61ebba86
+    <p>コミュニティによって構築され、維持されている無償のCordovaプラグインとCapacitorプラグインのコレクションで、 TypeScriptラッパーと、開発を容易にするための一貫したAPIと命名規則を備えています。</p>
   </docs-card>
 </docs-cards>
 
@@ -28,7 +19,7 @@
   <div class="image-wrapper">
     <img src="/docs/assets/img/native/native-enterprise@2x.png" width="476" height="228" />
   </div>
-  
+
   <div class="heading-group">    
     <header>
       Ionic Native Enterprise Edition
@@ -84,7 +75,7 @@
   #native-enterprise .image-wrapper {
     align-self: stretch;
   }
-  
+
   #native-enterprise img {
     height: 100%;
     object-fit: cover;    
