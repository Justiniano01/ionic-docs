---
title: Community Plugins
---

<<<<<<< HEAD
Ionic Native Community Edition(CE)はオープンソースのCordovaプラグインのコレクションで、任意のIonicアプリへのネイティブ機能の追加を容易にします。

Ionic Native CEのプラグインは、Ionicコミュニティによってサブミットされ、保守されます。コミュニティメンバーは一般的に問題をすばやく見つけて修正しますが、一部のプラグインは正しく機能しない場合があります。専用のネイティブプラグインのサポートが必要なチームは、Ionic Native Enterprise Editionを試し、無料の試用版をリクエストしてください。
=======
Community Plugins are a collection of open source Cordova plugins that make it easy to add native functionality to any Ionic app.

Community Plugins are submitted and maintained by the Ionic community. While community members are generally quick to find and fix issues, certain plugins may not function properly. For teams that require dedicated native plugin support, please explore Ionic Native and request a free trial.
>>>>>>> fabb0ab6

> Note: これらのドキュメントはIonic Framework 4.0 .0以降で構築されたアプリ用です。以前のIonic v3プロジェクトについては、 [see here](/docs/v3/native) をご覧ください。

## 利用方法
すべてのプラグインには、ネイティブコード(Cordova)とJavaScriptコードの2つのコンポーネントがあります。
Cordovaプラグインは、共通のプラグインインタフェースを提供するために、 `Promise` もしくは `Observable` にラップされています。
以下は、Cameraプラグインを使用したさまざまなフレームワークでの使い方です。

## Angular
プラグインを`@NgModule`にインポートし、Providerのリストに追加します。Angularの場合、インポートパスは`/ngx`で終わる必要があります。Angularの変更検出は自動的に処理されます。

```typescript
// app.module.ts
import { Camera } from '@ionic-native/camera/ngx';

...

@NgModule({
  ...

  providers: [
    ...
    Camera
    ...
  ]
  ...
})
export class AppModule { }
```

プラグインを宣言すると、他のサービスと同様にimportおよび注入できます:

```typescript
// camera.service.ts
import { Injectable } from '@angular/core';
import { Camera, CameraOptions } from '@ionic-native/camera/ngx';

@Injectable({
  providedIn: 'root'
})
export class PhotoService {
  constructor(private camera: Camera) { }

  takePicture() {
    const options: CameraOptions = {
      quality: 100,
      destinationType: this.camera.DestinationType.DATA_URL,
      encodingType: this.camera.EncodingType.JPEG,
      mediaType: this.camera.MediaType.PICTURE
    }

    this.camera.getPicture(options).then((imageData) => {
      // Do something with the new photo

    }, (err) => {
     // Handle error
     console.log("Camera issue: " + err);
    });
  }
}
```

## Vanilla JavaScript
Ionic Nativeは、ES2015+やTypeScriptをターゲットにした普通のJavaScriptアプリでも使うことができます。プラグインを使用するには、適切なパッケージからClassをインポートし、そのstaticメソッドを使用します:

```js
import { Camera } from '@ionic-native/camera';

document.addEventListener('deviceready', () => {
  Camera.getPicture()
    .then(data => console.log('Took a picture!', data))
    .catch(e => console.log('Error occurred while taking a picture', e));
});
```<|MERGE_RESOLUTION|>--- conflicted
+++ resolved
@@ -2,15 +2,9 @@
 title: Community Plugins
 ---
 
-<<<<<<< HEAD
 Ionic Native Community Edition(CE)はオープンソースのCordovaプラグインのコレクションで、任意のIonicアプリへのネイティブ機能の追加を容易にします。
 
 Ionic Native CEのプラグインは、Ionicコミュニティによってサブミットされ、保守されます。コミュニティメンバーは一般的に問題をすばやく見つけて修正しますが、一部のプラグインは正しく機能しない場合があります。専用のネイティブプラグインのサポートが必要なチームは、Ionic Native Enterprise Editionを試し、無料の試用版をリクエストしてください。
-=======
-Community Plugins are a collection of open source Cordova plugins that make it easy to add native functionality to any Ionic app.
-
-Community Plugins are submitted and maintained by the Ionic community. While community members are generally quick to find and fix issues, certain plugins may not function properly. For teams that require dedicated native plugin support, please explore Ionic Native and request a free trial.
->>>>>>> fabb0ab6
 
 > Note: これらのドキュメントはIonic Framework 4.0 .0以降で構築されたアプリ用です。以前のIonic v3プロジェクトについては、 [see here](/docs/v3/native) をご覧ください。
 
