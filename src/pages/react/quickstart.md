---
previousText: 'Overview'
previousUrl: '/docs/react/overview'
nextText: 'Build Your First App'
nextUrl: '/docs/react/your-first-app'
---

# Ionic Reactクイックスタート

## Ionic Frameworkとは

まず、ここに来たばかりの人を歓迎します！Ionic Frameworkは、 iOS, Android, Electron, Web上で動作するアプリを構築するための、無償でオープンソースのコンポーネントライブラリです。使い慣れたテクノロジ(HTML、CSS、JavaScript)を使用してアプリケーションを一度作成したら、任意のプラットフォームに展開することができます。

UIコンポーネントに加えて、Ionic Frameworkは新しいアプリを作るためのコマンドラインツールを提供し、サポートしている様々なプラットフォームにデプロイすることができます。

このガイドでは、Ionic Framework特有の機能を含め、ReactとIonic Frameworkの基本について説明します。Reactに精通している方は、ガイドを楽しみ、Ionic Frameworkについて新しいことを学んでください。どちらにも詳しくない方はご安心ください!このガイドでは、基本的なことを説明し、アプリケーションを起動して実行するのに十分な情報を提供します。

## Ionic CLIを使ったプロジェクト新規作成

はじめに、Ionic CLIの最新版をインストールしましょう。

```shell
npm install -g @ionic/cli
```

これによって使えるようになった、グローバルコマンド `ionic` によって、Ionic Frameworkと他の依存関係を持つReactプロジェクトを作成することができます。新しいプロジェクトを作成するには、次のコマンドを実行します。

```shell
ionic start myApp blank --type=react
cd myApp
```

これで、 `ionic serve` を実行することによって、プロジェクトをブラウザで実行することができます。

## Reactコンポーネントの確認

アプリケーションのベースは `src` ディレクトリにあり、メインのエントリポイントは `index.tsx` になります。エディタでプロジェクトを開き、`index.tsx` を確認すると、次のように表示されます:

```tsx
import React from 'react';
import ReactDOM from 'react-dom';
import App from './App';

ReactDOM.render(<App />, document.getElementById('root'));
```

ここでは何が処理されてるでしょう。最初の3行はいくつかの依存関係をimportしています。1つ目はReact自身です。これにより、JSXと呼ばれるHTMLに似た構文でコンポーネントを記述できるようになります。JSXについては後ほど説明します。

2番目のimportはReactDOMです。 `ReactDOM.render` メソッドは、コンポーネントを取得し、指定されたDOMノードにレンダリングするためのbrowser/DOM固有の方法です。

最後のインポートは、単純に `App` という名前のアプリケーションのルートコンポーネントです。これは私たちの最初のReactコンポーネントであり、Reactアプリの起動処理で使用されます。

`App.tsx` を開くと、以下のコードが確認できます。

```typescript
import React from 'react';
import { Route } from 'react-router-dom';
import { IonApp, IonRouterOutlet } from '@ionic/react';
import { IonReactRouter } from '@ionic/react-router';
import Home from './pages/Home';

/* Core CSS required for Ionic components to work properly */
import '@ionic/react/css/core.css';

const App: React.FC = () => (
  <IonApp>
    <IonReactRouter>
      <IonRouterOutlet>
        <Route path="/home" component={Home} exact={true} />
        <Route exact path="/" render={() => <Redirect to="/home" />} />
      </IonRouterOutlet>
    </IonReactRouter>
  </IonApp>
);
```

一見、多くのことが起こっているように見えるかもしれないので、最初のimportからみていきましょう。

```typescript
import React from 'react';
import { Route } from 'react-router-dom';
import { IonApp, IonRouterOutlet } from '@ionic/react';
import { IonReactRouter } from '@ionic/react-router';
import Home from './pages/Home';
```

`index.tsx` に似ていますが、まずReactをインポートしてJSXを使用できるようにする必要があります。

次のインポートは `react-router-dom` からです。Routeをインポートし、アプリのURLとレンダリングしたいコンポーネントをマッチさせます。

ReactRouterに続いて、Ionicをimportします。Reactでコンポーネントを使用する前にimportする必要があります。Ionicの場合、ButtonやCardを使いたい時はいつもimportしなければなりません。Appコンポーネントの場合は、 `IonApp`、 `IonRouterOutlet` 、および `IonReactRouter` を使用します。

`IonReactRouter` は、ReactRouterのBrowserRouterコンポーネントをラップするコンポーネントです。多少の違いはありますが、BrowserRouterと同じように動作します。これらの違いについては、 [React Navigation Docs](/docs/react/navigation) で詳しく説明しています。

最後の重要なインポートは `Home` コンポーネントのインポートです。これは、このアプリケーションでナビゲートできるコンポーネントです。ナビゲーション部分については、後で説明します。

CSSのimportはIonicからpaddingやtypographyなどのユーティリティスタイルを取り込んでいます。

すべてのimportを確認したので、続いてReact Componentを初めて見てみましょう。

```typescript
const App: React.FC = () => (
  <IonApp>
    <IonReactRouter>
      <IonRouterOutlet>
        <Route path="/home" component={Home} exact={true} />
        <Route exact path="/" render={() => <Redirect to="/home" />} />
      </IonRouterOutlet>
    </IonReactRouter>
  </IonApp>
);
```

このReactコンポーネントは、アプリの初期ルーティングをセットアップし、アニメーションとレイアウトのためのいくつかの重要なIonicコンポーネントを含んでいます(IonRouterOutletとIonApp)。一見変わった書き方にみえますが、Reactではデータバインディングを行うために、値が中括弧 (`{}`) で渡されることに注目してください。つまり `Route` コンポーネントでは、 `component` の値を以前の `Home` コンポーネントに設定しています。これにより、Reactはその値が文字列ではなくコンポーネントへの参照であることを認識します。

> ここで重要なのは、これらはすべて標準のReact DOMライブラリであり、カスタムの統合レイヤや変換ステップがないことです。

## コンポーネントのスタイル

`App` を変更することはあまりありません。これは、コンテナ・コンポーネントの基本的な例です。Routerのロジックでは、指定されたURLルートに一致するコンポーネントをレンダリングするだけです。すでに1つのコンポーネント/ルータが設定されているので、`Home` コンポーネントを変更します。

現在、 `Home` コンポーネントはこうなっています:

![React home component](/docs/assets/img/guides/react/first-app/home-route.png)

```typescript
import { IonContent, IonHeader, IonPage, IonTitle, IonToolbar } from '@ionic/react';
import React from 'react';

const Home: React.FC = () => {
  return (
    <IonPage>
      <IonHeader>
        <IonToolbar>
          <IonTitle>Ionic Blank</IonTitle>
        </IonToolbar>
      </IonHeader>
      <IonContent className="ion-padding">
        The world is your oyster.
        <p>
          If you get lost, the{' '}
          <a
            target="_blank"
            rel="noopener"
            href="https://ionicframework.com/docs/"
          >
            docs
          </a>{' '}
          will be your guide.
        </p>
      </IonContent>
    </IonPage>
  );
};
```

最初の `App` コンポーネントと同じように、特定のIonicコンポーネントのimport、Reactコンポーネントのimport、そしてReactコンポーネント自体のimportがあります。 

`IonPage` は、すべてのページ(ルート/URLを持つコンポーネント)のベースコンポーネントであり、Header、Title、Contentコンポーネントなど、フルスクリーンコンポーネントの一般的な構成要素を含んでいます。

> 独自のページを作成するときは、 `IonPage` をそのルートコンポーネントにすることを忘れないでください。 `IonPage` をルートコンポーネントにすることは、トランジションが正しく動作することを保証し、Ionicコンポーネントが依存するベースCSSを提供するために重要です。

`IonHeader` は、ページの先頭に存在することを意図したコンポーネントです。`IonHeader` 自体は、いくつかのflexboxのレイアウトを処理する以外は、ほとんど何もしません。これは、`IonToolbar` や `IonSearchbar` などの他のコンポーネントを保持するためのものです。

`IonContent` はその名の通り、私たちのページのメインコンテンツ領域です。ユーザーが操作するスクロール可能なコンテンツと、アプリで使用できるスクロールイベントを提供する責任をもっています。

私たちの現在のコンテンツは比較的シンプルが、実際のアプリで使えるようなものは何も含まれていません。

> Note: 簡潔にするために、他のコンポーネントの関数宣言やimport文など、コンポーネントの繰り返し部分を除外しています。

```typescript
<IonPage>
  ...
  <IonContent>
    <IonList>
      <IonItem>
        <IonCheckbox slot="start" />
        <IonLabel>
          <h1>Create Idea</h1>
          <IonNote>Run Idea by Brandy</IonNote>
        </IonLabel>
        <IonBadge color="success" slot="end">
          5 Days
        </IonBadge>
      </IonItem>
    </IonList>
  </IonContent>
</IonPage>
```

この `IonContent` では、 `IonList` と、さらに複雑な `IonItem`  コンポーネントを追加します。ここでは `IonItem`  を中心に見ていきます。

```typescript
<IonItem>
  <IonCheckbox slot="start" />
  <IonLabel>
    <h1>Create Idea</h1>
    <IonNote>Run Idea by Brandy</IonNote>
  </IonLabel>
  <IonBadge color="success" slot="end">
    5 Days
  </IonBadge>
</IonItem>
```

ItemはReactの概念とWeb Componentの概念が混在していることを明確に示す重要な要素です。Reactの概念の最初の明確な例は、 `IonCheckbox` のReactコンポーネントの自己終了タグです。これは、子コンテンツを含まないコンポーネントを記述する単純な方法です。

Webコンポーネント側には、 `slot` という特殊な属性があります。これは、レンダリング時に `IonItem` に `IonCheckbox` を配置する場所を知らせるためのキーです。これはReact APIではなく、Web標準APIです。

Ionic Frameworkの別のコンポーネントであるFAB（フローティング・アクション・ボタン）を見てみましょう。FABは、アプリケーションの他の部分よりも上位のメイン・アクションを提供する優れた方法です。このFABには、FAB、FABボタンおよびアイコンの3つのコンポーネントが必要です。

```typescript
import { add } from ‘ionicons/icons’;
…

<IonContent>
  <IonList>
  ...
  </IonList>

  <IonFab vertical="bottom" horizontal="end" slot="fixed">
    <IonFabButton>
      <IonIcon icon={add} />
    </IonFabButton>
  </IonFab>

</IonContent>
```

メインの `IonFab` では、縦方向と横方向の属性（vertical/horizontal）で表示位置を設定しています。また、slot属性を使用して、レンダー位置を"fixed"に設定します。これにより、 `IonContent` 内のスクロール可能なコンテンツの外側でレンダリングするよう `IonFab` に指示します。

次に、これにクリックハンドラを設定します。FABボタンをクリックすると、新しいページ(この後、すぐに作成します)に移動します。これを行うには、React RouterのナビゲーションAPIにアクセスする必要があります。ありがたいことに、これはRouter/Routeコンテキストでレンダリングされるため、Homeコンポーネントに渡されるPropsを介してReact Router APIにアクセスできます。

```typescript
import { add } from 'ionicons/icons';
...
const Home: React.FC<RouteComponentProps> = (props) => {
  return (
    <IonPage>
      <IonHeader>...</IonHeader>
      <IonContent>
        <IonList>...</IonList>
        <IonFab vertical="bottom" horizontal="end" slot="fixed">
          <IonFabButton onClick={() => props.history.push('/new')}>
            <IonIcon icon={add} />
          </IonFabButton>
        </IonFab>
      </IonContent>
    </IonPage>
  );
}
export default Home;
```

コンポーネント宣言では、`RouteComponentProps` 型 (`react-router` からimport)の `props` を渡しています。この `props`オブジェクトは、React Routerから履歴APIへのアクセスを提供し、新しいルートをナビゲーション・スタックにプッシュできるようにします。`IonFabButton` では、クリックハンドラーを追加し、 `props.history.push` を呼び出して新しいルートを渡すだけです。この場合は、 `new` に移動します。

```typescript
<IonFabButton onClick={() => props.history.push('/new')} >
```

## 新しいRouteの作成

これで、アプリケーション内をナビゲートするための環境が整ったので、新しいコンポーネントを作成し、新しいrouteをルーターの宣言に追加する必要があります。 `App.tsx` を開いて、 `new` のrouteを追加します。

````typescript
...
import Home from './pages/Home';

import NewItem from './pages/NewItem';
...
const App: React.FC = () => {
  const isAuthed = true;
  return (
    <IonApp>
      <IonReactRouter>
        <IonRouterOutlet>
          <Route path="/home" component={Home} />
          <Route path="/new" component={NewItem} />
          <Redirect exact from="/" to="/home" />
        </IonRouterOutlet>
      </IonReactRouter>
    </IonApp>
  );
}
export default App;
````

ルータにroute `/new` のエントリが追加されたので、必要なコンポーネント `NewItem` を作成します。これは `src/pages/NewItem.tsx` にあります。

とりあえず、 `NewItem.tsx` にプレースホルダの内容を入力してみましょう。

```typescript
import {
  IonBackButton,
  IonButtons,
  IonContent,
  IonHeader,
  IonPage,
  IonTitle,
  IonToolbar
} from '@ionic/react';
import React from 'react';

const NewItem: React.FC = () => {
  return (
    <IonPage>
      <IonHeader>
        <IonToolbar>
          <IonButtons slot="start">
            <IonBackButton />
          </IonButtons>
          <IonTitle>New Item</IonTitle>
        </IonToolbar>
      </IonHeader>
      <IonContent></IonContent>
    </IonPage>
  );
};
export default NewItem;
```

<<<<<<< HEAD
ここの内容は非常に単純で、 `Home` コンポーネントに似ているはずです。新しいのは `IonBackButton` コンポーネントです。これは、前のルートに戻るために使用されます。まっすぐ前に?では、ページをリロードしたらどうなりますか?
=======
> Each view must contain an `IonPage` component. Page transitions will not work correctly without it. See the [IonPage Documentation](./navigation#ionpage) for more information.

The content here is pretty straight forward and should look similar to the `Home` component. What is new is the `IonBackButton` component. This is used to navigate back to the previous route. Pretty straight forward? Ok, but what if we reload the page?
>>>>>>> 447ca501

この場合、メモリ内の履歴が失われるため、戻るボタンが消えます。これに対処するには、 `defaultHref` 属性値を、履歴がない場合にナビゲートするURLに設定します。

```typescript
return (
  <IonPage>
    <IonHeader>
      <IonToolbar>
        <IonButtons slot="start">
          <IonBackButton defaultHref="/home" />
        </IonButtons>
        <IonTitle>New Item</IonTitle>
      </IonToolbar>
    </IonHeader>
    <IonContent />
  </IonPage>
);
```

ここでリロードすると、アプリの履歴がなければ、ホームルートに戻ることができます。

## ネイティブアプリのビルド

UIコンポーネントやナビゲーションなど、Ionic Reactアプリの基本的な部分はすでに完成しています。Ionic Frameworkのコンポーネントの素晴らしいところは、iOS、Android、PWAを含むどこでも動作することです。モバイル、デスクトップ、その他にもデプロイするために、Ionicのクロスプラットフォームライブラリ [Capacitor](https://capacitor.ionicframework.com) を使用することができます。一貫性のあるWebに特化したAPIセットを提供することで、 Web標準をサポートするプラットフォーム上の豊富なネイティブデバイス機能にアクセスしながら、アプリケーションを可能な限りWeb標準に近づけることが可能になります。

ネイティブ機能を追加するのは簡単で、最初にプロジェクトにCapacitorを追加します:

```shell
ionic integrations enable capacitor
```

次に、プロジェクトをビルドしてから利用するプラットフォームを選択します:

```shell
ionic build
ionic cap add ios
ionic cap add android
```

iOSとAndroidのプロジェクトを開いたり、ビルド、実行するのに、ネイティブのIDE(Xcode と Android Studio)を使います:

```shell
ionic cap open ios
ionic cap open android
```

詳細は [こちら](https://capacitor.ionicframework.com/docs/getting-started/with-ionic) をご覧ください。

次に、 [すべての利用可能なAPIs](https://capacitor.ionicframework.com/docs/apis) を確認します。[Camera API](https://capacitor.ionicframework.com/docs/apis/camera) を含むすばらしい機能があります。以下の数行のコードでカメラ機能を実装することができます￥:

```typescript
import { IonContent, IonHeader, IonPage, IonTitle, 
         IonToolbar, IonButton } from '@ionic/react';
import React, { useState } from 'react';
import { Plugins, CameraResultType } from '@capacitor/core';

const Home: React.FC = () => {
  const { Camera } = Plugins;
  const [photo, setPhoto] = useState();
  const takePhoto = async () => {
    const image = await Camera.getPhoto({
      quality: 90,
      allowEditing: true,
      resultType: CameraResultType.Uri
    });
    setPhoto(image.webPath);
  };
  return (
    <IonPage>
      <IonHeader>
        <IonToolbar>
          <IonTitle>Ionic Blank</IonTitle>
        </IonToolbar>
      </IonHeader>
      <IonContent className="ion-padding">
        <img src={photo} />
        <IonButton onClick={takePhoto}>Take Photo</IonButton>
      </IonContent>
    </IonPage>
  );
};

export default Home;
```

## 次にすること

このガイドでは、Ionic Reactアプリの作成の基本、基本的なナビゲーションの追加、ネイティブアプリを構築する方法としてのCapacitorの紹介について説明した。ReactとCapacitorで完全なIonicアプリを作るには、[First App guide](/docs/react/your-first-app)を参照してください。

Ionicのコンポーネントの詳細は [component API pages](https://ionicframework.com/docs/components) をチェックしてほしい。Reactの詳細については、 [React Docs](https://reactjs.org/) を参照ください。ネイティブ機能の構築を続けるには、 [Capacitor docs](https://capacitor.ionicframework.com/docs/) を参照してください。

アプリ構築をお楽しみください! 🎉<|MERGE_RESOLUTION|>--- conflicted
+++ resolved
@@ -154,7 +154,7 @@
 };
 ```
 
-最初の `App` コンポーネントと同じように、特定のIonicコンポーネントのimport、Reactコンポーネントのimport、そしてReactコンポーネント自体のimportがあります。 
+最初の `App` コンポーネントと同じように、特定のIonicコンポーネントのimport、Reactコンポーネントのimport、そしてReactコンポーネント自体のimportがあります。
 
 `IonPage` は、すべてのページ(ルート/URLを持つコンポーネント)のベースコンポーネントであり、Header、Title、Contentコンポーネントなど、フルスクリーンコンポーネントの一般的な構成要素を含んでいます。
 
@@ -319,13 +319,9 @@
 export default NewItem;
 ```
 
-<<<<<<< HEAD
+> Each view must contain an `IonPage` component. Page transitions will not work correctly without it. See the [IonPage Documentation](./navigation#ionpage) for more information.
+
 ここの内容は非常に単純で、 `Home` コンポーネントに似ているはずです。新しいのは `IonBackButton` コンポーネントです。これは、前のルートに戻るために使用されます。まっすぐ前に?では、ページをリロードしたらどうなりますか?
-=======
-> Each view must contain an `IonPage` component. Page transitions will not work correctly without it. See the [IonPage Documentation](./navigation#ionpage) for more information.
-
-The content here is pretty straight forward and should look similar to the `Home` component. What is new is the `IonBackButton` component. This is used to navigate back to the previous route. Pretty straight forward? Ok, but what if we reload the page?
->>>>>>> 447ca501
 
 この場合、メモリ内の履歴が失われるため、戻るボタンが消えます。これに対処するには、 `defaultHref` 属性値を、履歴がない場合にナビゲートするURLに設定します。
 
@@ -377,7 +373,7 @@
 次に、 [すべての利用可能なAPIs](https://capacitor.ionicframework.com/docs/apis) を確認します。[Camera API](https://capacitor.ionicframework.com/docs/apis/camera) を含むすばらしい機能があります。以下の数行のコードでカメラ機能を実装することができます￥:
 
 ```typescript
-import { IonContent, IonHeader, IonPage, IonTitle, 
+import { IonContent, IonHeader, IonPage, IonTitle,
          IonToolbar, IonButton } from '@ionic/react';
 import React, { useState } from 'react';
 import { Plugins, CameraResultType } from '@capacitor/core';
