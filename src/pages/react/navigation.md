---
previousText: 'Lifecycle'
previousUrl: '/docs/react/lifecycle'
nextText: 'Config'
nextUrl: '/docs/react/config'
---

# Reactナビゲーション

このガイドでは、IonicとReactで構築されたアプリでのルーティングの仕組みについて説明します。

`IonReactRouter` は一般的な [React Router](https://github.com/ReactTraining/react-router) ライブラリを内部で使用しています。Ionic と React Router を使うことで、ページ遷移がリッチなマルチページアプリをつくることができます。

React Routerを使用したルーティングについて知っていることはすべて、Ionic Reactで利用することができます。Ionic Reactアプリの基本と、ルーティングがどのように機能するかを見てみましょう。

## Ionic Reactにおけるルーティング

これは `App` コンポーネントのサンプルで、 "/dashboard" URLへの単一ルートを定義しています。"/dashboard"にアクセスすると、 `DashboardPage` コンポーネントをレンダリングします。

**App.tsx**

```typescript
const App: React.FC = () =>
  (
    <IonApp>
      <IonReactRouter>
        <IonRouterOutlet>
          <Route path="/dashboard" component={DashboardPage} />
          <Redirect exact from="/" to="/dashboard" />
        </IonRouterOutlet>
      </IonReactRouter>
    </IonApp>
  );
```

`Route` の直後に、デフォルトの `Redirect` を定義します。これは、ユーザーがアプリのルートURL（"/"）にアクセスすると、"/dashboard" URLにリダイレクトします。

リダイレクトには `exact` という prop もあります。つまり、このルートが一致するためには、URLが `from` prop（もしくは `Route` で `exact` が使われている場合の `path` prop）と正確に一致する必要があります。すべてのルートは"/"で始まるため、これがないと、このリダイレクトはすべてのルートに対してレンダリングされます。

ユーザーが認証されているかどうかを確認するなど、条件に基づいてルートのrenderメソッドからプログラムでリダイレクトすることもできます:

```typescript
<Route
  exact
  path="/dashboard"
  render={props => {
    return isAuthed ? <DashboardPage {...props} /> : <LoginPage />;
  }}
/>
```

## IonReactRouter

`IonReactRouter` コンポーネントは、React Routerの従来の [`BrowserRouter`](https://reacttraining.com/react-router/web/api/BrowserRouter) コンポーネントをラップし、アプリケーションをルーティング用にセットアップします。したがって、 `BrowserRouter` の代わりに `IonReactRouter` を使用します。任意のpropを `IonReactRouter` に渡すことができ、それらはベースとなる `BrowserRouter` に渡されます。

## ルーターのネスト

DashboardPage 内で、アプリのこの特定のセクションに関連するルートをさらに定義します。

**DashboardPage.tsx**

```typescript
const DashboardPage: React.FC = () => {
  return (
    <IonRouterOutlet>
      <Route exact path="/dashboard" component={UsersListPage} />
      <Route path="/dashboard/users/:id" component={UserDetailPage} />
    </IonRouterOutlet>
  );
};
```

ここでは、アプリの DashboardPage から更にコンポーネントが定義された2つのルートがあります。pathにはルートの全体を定義する必要があり、そのURLからこのページに到達した場合でも、 "/dashboard" を省略できないことに注意してください。 React Routerは絶対パスを必要とし、相対パスはサポートされていません。

ただし、 [`match`](https://reacttraining.com/react-router/web/api/match) オブジェクトの `url` プロパティを使用して、コンポーネントをレンダリングするために match したURLを提供できます。これは、ネストされたルートを操作するときに役立ちます。

```typescript
const DashboardPage: React.FC<RouteComponentProps> = ({match}) => {
  return (
    <IonRouterOutlet>
      <Route exact path={match.url} component={UsersListPage} />
      <Route path={`${match.url}/users/:id`} component={UserDetailPage} />
    </IonRouterOutlet>
  );
};
```

ここでは、 `match.url` には "/dashboard" の値が含まれています。これは、 `DashboardPage` のレンダリングに使用されるURLであるためです。

これらのルートは `IonRouterOutlet` にグループ化されています。次に説明します。

## IonRouterOutlet

`IonRouterOutlet` コンポーネントは、Ionicの "ページ" をレンダリングするルートコンテナを提供します。 ページが `IonRouterOutlet` にある場合、コンテナはページ間の遷移アニメーションを制御し、ページが作成および破棄されるタイミングを制御します。これにより、ビューを切り替える際にビュー間の状態を維持できます。

上記の `DashboardPage` には、ユーザーリストページと詳細ページが表示されます。 2つのページ間を移動するとき、 `IonRouterOutlet` は適切なプラットフォームページの遷移を提供し、前のページの状態をそのまま保持するため、ユーザーがリストページに戻ると、前のページと同じ状態で表示されます。

`IonRouterOutlet` には、 `Route` と `Redirect` のみを含める必要があります。 他のコンポーネントは、 `Route` の結果、または `IonRouterOutlet` の外部でレンダリングする必要があります。

`IonRouterOutlet` は別の `IonRouterOutlet` の子孫であってはいけません。

## Navigation

<<<<<<< HEAD
Ionic Reactアプリでさまざまなビューにルーティングする場合、いくつかのオプションを使用できます。 ここで、 `UsersListPageはIonItem` は `IonItem` の `href` prop を使用して、タップ/クリックされたときに移動するルートを指定します:
=======
There are several options available when routing to different views in an Ionic React app. Here, the `UsersListPage` uses `IonItem`'s `routerLink` prop to specify the route to go to when the item is tapped/clicked:
>>>>>>> f5791703

**UsersListPage.tsx**

```typescript
const UsersListPage: React.FC = () => {
  return (
    <IonPage>
      <IonHeader>
        <IonToolbar>
          <IonTitle>Users</IonTitle>
        </IonToolbar>
      </IonHeader>
      <IonContent>
        <IonList>
          <IonItem routerLink="/dashboard/users/1">
            <IonLabel>User 1</IonLabel>
          </IonItem>
          <IonItem routerLink="/dashboard/users/2">
            <IonLabel>User 2</IonLabel>
          </IonItem>
        </IonList>
      </IonContent>
    </IonPage>
  );
};
```

<<<<<<< HEAD
`IonItem` の外部では、React Router [`Link`](https://reacttraining.com/react-router/web/api/Link) コンポーネントを使用してビュー間を移動することもできます:
=======
Other components that have the `routerLink` prop are `IonButton`, `IonCard`, `IonRouterLink`, `IonFabButton`, and `IonItemOption`.

Each of these components also have a `routerDirection` prop to explicitly set the type of page transition to use ("back", "forward", or "none").

Outside of these components that have the `routerLink` prop, you can also use React Routers [`Link`](https://reacttraining.com/react-router/web/api/Link) component to navigate between views:
>>>>>>> f5791703

```html
<Link to="/dashboard/users/1">User 1</Link>
```

ルーティングは可能な限り、上記の方法のいずれかを使用することをお勧めします。 これらのアプローチの利点は、両方ともアンカー（ `<a>` ）タグをレンダリングすることです。これはアプリ全体のアクセシビリティに適しています。

ナビゲーションのためのプログラムオプションとして、React Routerがルート経由でレンダリングするコンポーネントに提供する [`history`](https://reacttraining.com/react-router/web/api/history) prop を使用することもできます。

```typescript
<IonButton
  onClick={e => {
    e.preventDefault();
    history.push('/dashboard/users/1');
  }}>
  Go to User 1
</IonButton>
```
> Note: `history` は prop.


## URLパラメーター

Dashboard Pageで定義された2番目のルートには、URLパラメーターが定義されています（パスの ":id" 部分）。 URLパラメーターは `path` の動的な部分であり、ユーザーが "/dashboard/users/1" などのURLに移動すると、"1" はルートがレンダリングするコンポーネント上で "id" という名前のパラメーターに保存されます。それがどのように行われるかを見てみましょう。

**UserDetailPage.tsx**

```typescript
interface UserDetailPageProps extends RouteComponentProps<{
  id: string;
}> {}

const UserDetailPage: React.FC<UserDetailPageProps> = ({match}) => {
  return (
    <IonPage>
      <IonHeader>
        <IonToolbar>
          <IonTitle>User Detail</IonTitle>
        </IonToolbar>
      </IonHeader>
      <IonContent>
        User {match.params.id}
      </IonContent>
    </IonPage>
  );
};
```

[`match`](https://reacttraining.com/react-router/web/api/match) prop には、URLパラメーターなど、一致したルートに関する情報が含まれます。 ここで `id` パラメータを取得し、画面に表示します。

> Note: TypeScriptインターフェイスを使用して props オブジェクトを厳密に入力する方法に注意してください。 このインターフェースにより、コンポーネント内部でタイプセーフティとコード補完が可能になります。

### IonRouterOutlet in a Tabs View

Tabビューで作業する場合、Ionic Reactには、どのビューがどのTabに属しているかを判断する方法が必要です。これは、 `Route` に提供されるパスが正規表現であるという事実を利用することにより実現します。

この構文は少し不思議に見えますが、理解すればかなり簡単です。

例えば、2つのタブ (sessions と speakers) をもつビューのルートは次のように設定できます:

```typescript
<IonRouterOutlet>
  <Route path="/:tab(sessions)" component={SessionsPage} exact={true} />
  <Route path="/:tab(sessions)/:id" component={SessionDetail} />
  <Route path="/:tab(speakers)" component={SpeakerList} exact={true} />
</IonRouterOutlet>
```

ナビゲートされたURLが "/sessions" の場合、最初のルートと一致します。 "tab" というURLパラメーターに "sessions" の値を格納して、 `match` オブジェクトに `SessionsPage` として追加します。

ユーザーがセッションの詳細ページ（たとえば "/sessions/1" ）に移動すると、2番目のルートは "tabs" というURLパラメーターに "sessions" という値を追加します。 `IonRouterOutlet` は、両方のページが同じ "sessions" タブにあることを認識すると、新しいビューへのアニメーションページ遷移を提供します。 ユーザーが新しいタブ（この場合は "speakers" ）に移動すると、 `IonRouterOutlet` はアニメーションを提供しないことを認識します。

### IonRouterOutletの `Switch`

`IonRouterOutlet` がどのルートをレンダリングするかを決定するジョブを引き継ぐため、IonRouterOutlet内で使用する場合、React Routerからの `Switch` を使用しても効果はありません。 `IonRouterOutlet` の外部で使用する場合、 `Switch` は引き続き期待どおりに機能します。

## 更に知りたい場合

React Routerを使用したReactでのルーティングの詳細については、次の [https://reacttraining.com/react-router/web](https://reacttraining.com/react-router/web) でドキュメントをご覧ください。


## From the Community

[Ionic 4 and React: Navigation](https://alligator.io/ionic/ionic-4-react-navigation) - Paul Halliday
<|MERGE_RESOLUTION|>--- conflicted
+++ resolved
@@ -101,11 +101,7 @@
 
 ## Navigation
 
-<<<<<<< HEAD
-Ionic Reactアプリでさまざまなビューにルーティングする場合、いくつかのオプションを使用できます。 ここで、 `UsersListPageはIonItem` は `IonItem` の `href` prop を使用して、タップ/クリックされたときに移動するルートを指定します:
-=======
-There are several options available when routing to different views in an Ionic React app. Here, the `UsersListPage` uses `IonItem`'s `routerLink` prop to specify the route to go to when the item is tapped/clicked:
->>>>>>> f5791703
+Ionic Reactアプリでさまざまなビューにルーティングする場合、いくつかのオプションを使用できます。 ここで、 `UsersListPageはIonItem` は `IonItem` の `routerLink` prop を使用して、タップ/クリックされたときに移動するルートを指定します:
 
 **UsersListPage.tsx**
 
@@ -133,15 +129,11 @@
 };
 ```
 
-<<<<<<< HEAD
-`IonItem` の外部では、React Router [`Link`](https://reacttraining.com/react-router/web/api/Link) コンポーネントを使用してビュー間を移動することもできます:
-=======
 Other components that have the `routerLink` prop are `IonButton`, `IonCard`, `IonRouterLink`, `IonFabButton`, and `IonItemOption`.
 
 Each of these components also have a `routerDirection` prop to explicitly set the type of page transition to use ("back", "forward", or "none").
 
 Outside of these components that have the `routerLink` prop, you can also use React Routers [`Link`](https://reacttraining.com/react-router/web/api/Link) component to navigate between views:
->>>>>>> f5791703
 
 ```html
 <Link to="/dashboard/users/1">User 1</Link>
@@ -225,4 +217,4 @@
 
 ## From the Community
 
-[Ionic 4 and React: Navigation](https://alligator.io/ionic/ionic-4-react-navigation) - Paul Halliday
+[Ionic 4 and React: Navigation](https://alligator.io/ionic/ionic-4-react-navigation) - Paul Halliday