--- conflicted
+++ resolved
@@ -4,11 +4,7 @@
 
 # Ionic CLI
 
-<<<<<<< HEAD
 The Ionic command-line interface ([CLI](/docs/faq/glossary#cli)) は、Ionicアプリを開発する時に頼りになるツールです。
-=======
-The Ionic command-line interface ([CLI](/docs/faq/glossary#cli)) is the go-to tool for developing Ionic apps.
->>>>>>> 60eab349
 
 ## インストール
 
@@ -36,26 +32,14 @@
 
 ## 構成
 
-<<<<<<< HEAD
-Ionic CLI は、[TypeScript](/docs/faq/glossary#typescript)と [Node.js](/docs/faq/glossary#node)で構築されています。Node 6+をサポートしていますが、最新のNode LTSが推奨です。Follow development on the open source <a href="https://github.com/ionic-team/ionic-cli" target="_blank">Github repository</a>.
-=======
-The Ionic CLI is built with [TypeScript](/docs/faq/glossary#typescript) and [Node.js](/docs/faq/glossary#node). It supports Node 10.3+, but the latest Node LTS is always recommended. Follow development on the open source <a href="https://github.com/ionic-team/ionic-cli" target="_blank">GitHub repository</a>.
->>>>>>> 60eab349
+Ionic CLI は、[TypeScript](/docs/faq/glossary#typescript)と [Node.js](/docs/faq/glossary#node)で構築されています。Node 10.3+をサポートしていますが、最新のNode LTSが推奨です。Follow development on the open source <a href="https://github.com/ionic-team/ionic-cli" target="_blank">Github repository</a>.
 
 ## トラブルシューティング
 
 Ionic CLIの問題をトラブルシューティングするには、以下の方法が役立ちます:
 
-<<<<<<< HEAD
-- 最新バージョンのIonic CLIがインストールされていることを確認してください。 `npm install -g ionic@latest` で更新してください。
-- 最新のNode LTSがインストールされていることを確認してください。 [Node & npm](/docs/installation/environment#node-npm) の環境設定をご覧ください。
-- `--verbose` フラグをつけると、問題を絞り込むためのデバッグメッセージが表示されます。
-- 接続の問題は、不適切に設定されたプロキシ設定が原因である可能性があります。必要なプロキシ設定を行うときは、 [Using a Proxy](/docs/cli/using-a-proxy) をご覧ください。
-- グローバルなIonic CLIの設定ディレクトリは、すべてのプラットフォームで `~/.ionic` にあります。これは安全に削除することができ、Ionic CLIはそれを再読込します。しかし、すべての設定（ユーザセッションを含む）は失われます。ディレクトリの設定は [CLI environment variables](/docs/cli/configuration#environment-variables) をご覧ください。
-=======
 - Make sure the latest version of the Ionic CLI is installed. Get the installed version by running `ionic --version`.
 - Make sure the latest Node LTS is installed. See [Node & npm](/docs/installation/environment#node-npm) environment setup.
 - The `--verbose` flag prints debugging messages, which may narrow down the issue.
 - Connection issues may be due to improperly configured proxy settings. See [Using a Proxy](/docs/cli/using-a-proxy) to configure request proxying.
-- The global Ionic CLI configuration directory is `~/.ionic` on all platforms. It can safely be deleted and the Ionic CLI will repopulate it, but all configuration (including user sessions) will be lost. Configure this directory with [CLI environment variables](/docs/cli/configuration#environment-variables).
->>>>>>> 60eab349
+- The global Ionic CLI configuration directory is `~/.ionic` on all platforms. It can safely be deleted and the Ionic CLI will repopulate it, but all configuration (including user sessions) will be lost. Configure this directory with [CLI environment variables](/docs/cli/configuration#environment-variables).