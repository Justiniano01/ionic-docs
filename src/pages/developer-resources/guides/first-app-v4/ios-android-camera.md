---
previousText: 'Your First Ionic App'
previousUrl: '/docs/developer-resources/guides/first-app-v4/your-first-app'
nextText: 'Creating a Photo Gallery'
nextUrl: '/docs/developer-resources/guides/first-app-v4/creating-photo-gallery-device-storage'
---

# Android、iOS、Camera - Oh My!

以前は、Ionic アプリを立ち上げて、ウェブブラウザでローカルに実行していました。さて、自分の iOS または Android デバイスにインストールして、フォトギャラリー機能の構築を始めましょう。

## Cordova の iOS および Android プラットフォームを追加

Ionic はオープンソースの [Cordova プロジェクト](https://cordova.apache.org/docs/ja/latest/guide/overview/)を活用して、ネイティブなハードウェアサポートを提供しています。まず iOS と Android の _プラットフォーム_ を追加し、その後 Camera のような特定の _プラグイン_ を追加します。

```shell
$ ionic cordova platform add ios
$ ionic cordova platform add android
```

これらのコマンドは `config.xml` ファイルを作成します。これは Cordova iOS と Android の設定を定義するために使われます。Cordova はこのファイルを読み込み、各ネイティブアプリのバイナリをビルドする際に各設定を適用します。

There are more steps to configure [iOS](/docs/developing/ios) and [Android](/docs/developing/android) native tooling.



とてもいいよ！これで、カメラ機能を追加できます。ちなみに、このリファレンスコードは [GitHub](https://github.com/ionic-team/photo-gallery-tutorial-ionic4) にあります。

`tab2.page.html` に戻り、以下を追加します:

```html
<ion-content>
<img>

<ion-fab vertical="bottom" horizontal="center" slot="fixed">
    <ion-fab-button>
      <ion-icon name="camera"></ion-icon>
    </ion-fab-button>
</ion-fab>
</ion-content>
```

ファイルを保存して監視 - カメラボタンが表示されます！これをタップすると、何も実行されないことに気付きます。次に、これを修正します。

## CLI を介してカメラの依存関係を追加

Camera を使用するためには、その JavaScript とネイティブライブラリの依存関係を取り込む必要があります。ターミナルウィンドウに戻り、次のコマンドを実行して JavaScript ライブラリをプロジェクトに追加し、TypeScript コードに Camera API を公開します:

```shell
$ npm install @ionic-native/camera
```

`package.json` 内に、次のようなバージョン番号の新しい JavaScript 依存関係が追加されていることがわかります。

`"@ionic-native/camera": "^5.4.0"`

次に、このコマンドを実行して iOS と Android のネイティブコードを追加し、実際にカメラをモバイルデバイスで動作させます。こちらのより詳細な情報は、[Cordova](https://cordova.apache.org/docs/en/latest/guide/overview/) と [Ionic Native](https://cordova.apache.org/docs/en/latest/guide/overview/) を御覧ください。

```shell
$ ionic cordova plugin add cordova-plugin-camera
```

`config.xml` ファイルが更新され、ネイティブカメラコードに次のようなエントリが追加されます。

```xml
<plugin name="cordova-plugin-camera" spec="^4.0.3" />
```

<<<<<<< HEAD
次のステップは iOS ユーザーのみ必要です。iOS10では、開発者はなぜアプリがデバイスカメラにアクセスしたいのか理由を示さなければなりません。これを `config.xml` の最後に追加します:
=======
The next step is only required for iOS users. As of iOS 10, developers must provide a reason for why the app wishes to access the device camera. Add this inside the ios platform section (<platform name="ios"></platform>) of `config.xml`:
>>>>>>> 0f5f1cff

```xml
<!-- iOS 10 で必須: Camera 許可プロンプト -->
<edit-config file="*-Info.plist" mode="merge" target="NSCameraUsageDescription">
    <string>Used to take pictures</string>
</edit-config>
```

## Angular アプリの Module に Camera プラグインを追加

これは Angular プロジェクトなので、もうひとつやるべきことがあります: App Module(`src/app/app.module.ts`) に Camera を登録します。まず、カメラモジュールをインポートします:

```Javascript
import { Camera } from '@ionic-native/camera/ngx';
```

では、これを Provider として追加します:

```Javascript
providers: [
    StatusBar,
    SplashScreen,
    Camera,
    {provide: ErrorHandler, useClass: IonicErrorHandler}
  ],
```

これでアプリ内のどのページでも利用できます。

## ギャラリーページへの Camera の追加

カメラボタンはまだ何もしていません。`tab2.page.html` では、ボタンにクリックハンドラを追加します:

```html
<ion-fab vertical="bottom" horizontal="center" slot="fixed">
  <ion-fab-button (click)="takePicture()">
    <ion-icon name="camera"></ion-icon>
  </ion-fab-button>
</ion-fab>
```

次に、イメージプレースホルダーを更新します。次の例では、"currentImage" 変数(次に取り組んでいきます)がイメージにバインドされ、ユーザに表示されます。

```html
<img [src]="currentImage" *ngIf="currentImage">
```

次に、`tab2.page.ts` を開き、Camera ライブラリをインポートします:

```Javascript
import { Camera, CameraOptions } from '@ionic-native/camera/ngx';
```

次に、"currentImage” 変数を定義し、コンストラクタを使用して Camera をこのクラスに挿入します:

```Javascript
export class Tab2Page {
  currentImage: any;

  constructor(private camera: Camera) { }
}
```

最後に、 `tab2.page.ts` の "takePicture" メソッドを追加します。カメラボタンをタップした後に実行するように既に設定されています。

```Javascript
export class Tab2Page {
  currentImage: any;

  constructor(private camera: Camera) { }

  takePicture() {
    const options: CameraOptions = {
      quality: 100,
      destinationType: this.camera.DestinationType.DATA_URL,
      encodingType: this.camera.EncodingType.JPEG,
      mediaType: this.camera.MediaType.PICTURE
    };

    this.camera.getPicture(options).then((imageData) => {
      this.currentImage = 'data:image/jpeg;base64,' + imageData;
    }, (err) => {
      // Handle error
      console.log("Camera issue:" + err);
    });
  }
}
```

注意: iOS や Android には言及されていません！これはプラグインの素晴らしい能力です: ある API(この場合は `camera.getPicture()`)を使い、プラグインがプラットフォームの違いを処理してくれます。一度書けば、どこでも実行できます。😀

このファイルを保存し、DevApp の Camera ボタンをタップします。ほら見て！デバイスでカメラが起動します。撮影した写真は、フォトギャラリーページに表示されます。

Next, we’ll look at how to transform the app into a photo gallery, as well as how to save the photos to your device!<|MERGE_RESOLUTION|>--- conflicted
+++ resolved
@@ -66,11 +66,7 @@
 <plugin name="cordova-plugin-camera" spec="^4.0.3" />
 ```
 
-<<<<<<< HEAD
-次のステップは iOS ユーザーのみ必要です。iOS10では、開発者はなぜアプリがデバイスカメラにアクセスしたいのか理由を示さなければなりません。これを `config.xml` の最後に追加します:
-=======
-The next step is only required for iOS users. As of iOS 10, developers must provide a reason for why the app wishes to access the device camera. Add this inside the ios platform section (<platform name="ios"></platform>) of `config.xml`:
->>>>>>> 0f5f1cff
+次のステップは iOS ユーザーのみ必要です。iOS10では、開発者はなぜアプリがデバイスカメラにアクセスしたいのか理由を示さなければなりません。これを section (<platform name="ios"></platform>) の `config.xml` の最後に追加します:
 
 ```xml
 <!-- iOS 10 で必須: Camera 許可プロンプト -->
