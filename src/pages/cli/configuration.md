---

---

# 設定

## ファイル

設定された値はJSONファイルに格納されます。Ionic CLIは、通常`~/.ionic/config.json`にグローバル設定ファイルを設定します。通常はプロジェクトのルートディレクトリに `ionic.config.json` という名前で保存されます。

CLIには、プロジェクト設定ファイルおよびグローバルCLI設定ファイルから設定値を設定およびprintfするためのコマンドが用意されています。[`ionic config get`](/docs/cli/commands/config-get) と [`ionic config set`](/docs/cli/commands/config-set) の使い方については、`ionic config--help`を参照してください。

### プロジェクト設定ファイル

各Ionicプロジェクトには、通常はプロジェクトのルートディレクトリに、プロジェクト設定ファイルがあります。以下は注釈付きの `ionic.config.json` です。

```json
{
  // The human-readable name of the app.
  "name": "My App",

  // The project type of the app. The CLI uses this value to determine which
  // commands and command options are available, what to output for help
  // documentation, and what to use for web asset builds and the dev server.
  "type": "angular",

  // The App ID for Ionic Appflow.
  "id": "abc123",

  // Configuration object for integrations such as Cordova and Capacitor.
  "integrations": {
    "cordova": {
      ...
    }
  },

  // Hook configuration--see the Hooks section below for details.
  "hooks": {
    ...
  }
}
```

## 環境変数

CLIは、次の環境変数を検索します:

* `IONIC_CONFIG_DIRECTORY`: The directory of the global CLI config. Defaults to `~/.ionic`.
* `IONIC_HTTP_PROXY`: Set a URL for proxying all CLI requests through. See [Using a Proxy](./using-a-proxy).
* `IONIC_TOKEN`: Automatically authenticates with [Ionic Appflow](https://ionicframework.com/appflow).

## Flags

CLI flagsは、CLIコマンドの動作を変更するグローバルオプションです。

* `--help`: Instead of running the command, view its help page.
* `--verbose`: Show all log messages for debugging purposes.
* `--quiet`: Only show `WARN` and `ERROR` log messages.
* `--no-interactive`: Turn off interactive prompts and fancy outputs. If CI or a non-TTY terminal is detected, the CLI is automatically non-interactive.
* `--confirm`: Turn on auto-confirmation of confirmation prompts. Careful: the CLI prompts before doing something potentially harmful. Auto-confirming may have unintended results.

## Hooks

CLIは、ビルドの前後など、特定のイベント中にスクリプトを実行できます。CLIにフックするために、以下の [npm scripts](https://docs.npmjs.com/misc/scripts) を `package.json`: ファイルで使用できます。:

<<<<<<< HEAD
* `ionic:serve:before`: dev server が start される前に実行されます
* `ionic:serve:after`: dev server が終了される前に実行されます
* `ionic:build:before`: web assetの構築がはじまる前に実行されます
* `ionic:build:after`: web assetの構築が終了して実行されます。
* `ionic:capacitor:run:before` : executed on capacitor run before capacitor open is executed
* `ionic:capacitor:build:before` : executed on capacitor build before capacitor open is executed
=======
* `ionic:serve:before`: executed before the dev server starts
* `ionic:serve:after`: executed after the dev server is terminated
* `ionic:build:before`: executed before a web asset build begins
* `ionic:build:after`: executed after a web asset build finishes
* `ionic:capacitor:run:before`: executed during `ionic capacitor run` before capacitor open is executed
* `ionic:capacitor:build:before`: executed during `ionic capacitor build` before capacitor open is executed
* `ionic:capacitor:sync:after`: executed during `ionic capacitor sync` after a sync
>>>>>>> bc980457

When using a shell script for any of the hooks, hook context is defined in environment variables prefixed with `IONIC_CLI_HOOK_CTX_`.

The following example shows the environment variables that are set for the `ionic:capacitor:build` hook.

```shell
IONIC_CLI_HOOK_CTX_NAME=capacitor:build:before
IONIC_CLI_HOOK_CTX_BUILD_CORDOVA_ASSETS=true
IONIC_CLI_HOOK_CTX_BUILD_ENGINE=browser
IONIC_CLI_HOOK_CTX_BUILD_PROJECT=app
IONIC_CLI_HOOK_CTX_BUILD_TYPE=angular
IONIC_CLI_HOOK_CTX_BUILD_VERBOSE=false
IONIC_CLI_HOOK_CTX_CAPACITOR_APP_ID=io.ionic.starter
IONIC_CLI_HOOK_CTX_CAPACITOR_APP_NAME=ionic-starter-app
IONIC_CLI_HOOK_CTX_CAPACITOR_VERBOSE=false
```

Hooksは `ionic.config.json` で定義することもできます。プロジェクト内でHooksオブジェクトを定義します。各キーはフックの名前(先頭に`ionic:`を付けない)で、値はJavaScriptファイルへのパスまたはパスの配列です。

次の例では、ファイルは `ionic:build:before` フックでインポートされ、実行されます。

```json
"hooks": {
  "build:before": "./scripts/build-before.js"
},
```

JavaScript Hook ファイルは、フックが実行されるたびに単一の引数(`ctx`)が渡される単一の関数をエクスポートする必要があります。

引数は、Hook ファイルに指定されたコンテキストであり、Hook ごと、および呼び出しごとに異なります。

`./scripts/build-before.js`:

```javascript
module.exports = function(ctx) {
  console.log(ctx);
};
```

## Multi-app Projects

<small><em>Available in CLI 6.2.0+</em></small>

Ionic CLIは multi-app 構成セットアップをサポートしており、複数のIonicアプリケーションと共有コードが単一のリポジトリ [monorepo](/docs/reference/glossary#monorepo) 内に存在することができます。

### セットアップステップ

1. Create a directory and initialize a monorepo (see [Project Structure](#project-structure) for full details).
1. Initialize the monorepo as an Ionic multi-app project. This will create a multi-app `ionic.config.json` file. See [Config File](#config-file) for full details.

    ```shell
    $ ionic init --multi-app
    ```

1. Use `ionic start` to create Ionic apps or `ionic init` to initialize existing apps (see [Adding an App](#adding-an-app) for full details).

### プロジェクト構成

In a multi-app project, project structure is flexible. The only requirement is a multi-app `ionic.config.json` file at the root of the repository.

Below is an example setup, where apps in the `apps/` directory are separated from the shared code in the `lib/` directory. Notice the root `ionic.config.json` file and the monorepo's `package.json` file.

 <file-tree>
     <file-tree-directory name="apps">
         <file-tree-directory name="myApp" collapsed></file-tree-directory>
         <file-tree-directory name="myOtherApp" collapsed></file-tree-directory>
     </file-tree-directory>
     <file-tree-directory name="lib" collapsed></file-tree-directory>
     <file-tree-file name="ionic.config.json"></file-tree-file>
     <file-tree-file name="package.json"></file-tree-file>
 </file-tree>

### 設定ファイル

In a multi-app project, apps share a single `ionic.config.json` file at the root of the repository instead of each app having their own. The multi-app config file contains the configuration for each app by nesting configuration objects in a `projects` object. A default app can be specified using `defaultProject`.

Below is an example file, which corresponds to the file structure above.

```json
{
  "defaultProject": "myApp",
  "projects": {
    "myApp": {
      "name": "My App",
      "integrations": {},
      "type": "angular",
      "root": "apps/myApp"
    },
    "myOtherApp": {
      "name": "My Other App",
      "integrations": {},
      "type": "angular",
      "root": "apps/myOtherApp"
    }
  }
}
```

When a multi-app project is detected, the Ionic CLI will operate under the context of an app configured in the root `ionic.config.json`. Project selection criteria is as follows:

1. If the global CLI option `--project` is specified, the project is looked up by key in the `projects` object. For example, `--project=myApp` will select the `myApp` project.
1. If the CLI detects it is being run within a project path, configured with the `root` key, it will select the matched project. For example, using the CLI within the `apps/myOtherApp/src` directory will select the `myOtherApp` project.
1. If a `defaultProject` is specified in `ionic.config.json`, it will select the specified project when the above criteria is not met.

### アプリの追加

Apps can be registered in a multi-app project either by using `ionic start` to create new apps or `ionic init` to initialize existing apps.

#### Using `ionic start`

If a multi-app project is detected during `ionic start`, the CLI will add the app configuration to the root `ionic.config.json` file instead of creating a project-specific one.

Dependency installation can be skipped using `--no-deps` if dependencies are hoisted to the root of the monorepo.

```shell
$ cd apps/
$ ionic start "My New App" --no-deps
```

#### Using `ionic init`

If an app was created in a way other than `ionic start`, for example by using a prebuilt template, use `ionic init` to register the existing app with the multi-app project.

> Make sure the app doesn't have an existing `ionic.config.json`.

```shell
$ cd apps/existing-app/
$ ionic init
```

## 詳細設定

### Buildの上書き

Normally, the CLI runs a hard-coded set of commands based on the project type. For example, the standard web asset build for Angular projects is `ng run app:build`. The web asset build can be overridden and `ionic build` can continue to be used by utilizing the `ionic:build` [npm script](https://docs.npmjs.com/misc/scripts). Similarly, the dev server can be overridden by using the `ionic:serve` npm script.

Pay close attention to the flags supplied to the script by the Ionic CLI. Irregularities may occur if options are not respected, especially for livereload on devices.

### コマンドオプション

Command options can be expressed with environment variables. They are normally set with `--opt=value` syntax. The naming of these environment variables follows a pattern: start with `IONIC_CMDOPTS_`, add the command name (replacing any spaces with underscores), add the option name (replacing any hyphens with underscores), and then uppercase everything. Boolean flags (command-line options that don't take a value) can be set to `1` or `0`. Strip the `--no-` prefix in boolean flags, if it exists (`--no-open` in ionic serve can be expressed with `IONIC_CMDOPTS_SERVE_OPEN=0`, for example).

For example, the command options in `ionic cordova run ios -lc --livereload-port=1234 --host=0.0.0.0` can also be expressed with this series of environment variables:

```shell
$ export IONIC_CMDOPTS_CORDOVA_RUN_LIVERELOAD=1
$ export IONIC_CMDOPTS_CORDOVA_RUN_CONSOLELOGS=1
$ export IONIC_CMDOPTS_CORDOVA_RUN_LIVERELOAD_PORT=1234
$ export IONIC_CMDOPTS_CORDOVA_RUN_HOST=0.0.0.0
```

If these variables are set in the environment, `ionic cordova build ios` will use new defaults for its options.

### 遠隔計測について

CLIからIonicに使用状況データが送信されるため、操作性が向上します。この機能を無効にするには、`ionic config set-g telemetry false`を実行してください。<|MERGE_RESOLUTION|>--- conflicted
+++ resolved
@@ -63,22 +63,13 @@
 
 CLIは、ビルドの前後など、特定のイベント中にスクリプトを実行できます。CLIにフックするために、以下の [npm scripts](https://docs.npmjs.com/misc/scripts) を `package.json`: ファイルで使用できます。:
 
-<<<<<<< HEAD
 * `ionic:serve:before`: dev server が start される前に実行されます
 * `ionic:serve:after`: dev server が終了される前に実行されます
 * `ionic:build:before`: web assetの構築がはじまる前に実行されます
 * `ionic:build:after`: web assetの構築が終了して実行されます。
 * `ionic:capacitor:run:before` : executed on capacitor run before capacitor open is executed
 * `ionic:capacitor:build:before` : executed on capacitor build before capacitor open is executed
-=======
-* `ionic:serve:before`: executed before the dev server starts
-* `ionic:serve:after`: executed after the dev server is terminated
-* `ionic:build:before`: executed before a web asset build begins
-* `ionic:build:after`: executed after a web asset build finishes
-* `ionic:capacitor:run:before`: executed during `ionic capacitor run` before capacitor open is executed
-* `ionic:capacitor:build:before`: executed during `ionic capacitor build` before capacitor open is executed
 * `ionic:capacitor:sync:after`: executed during `ionic capacitor sync` after a sync
->>>>>>> bc980457
 
 When using a shell script for any of the hooks, hook context is defined in environment variables prefixed with `IONIC_CLI_HOOK_CTX_`.
 
