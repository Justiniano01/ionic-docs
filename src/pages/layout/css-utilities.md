---
initialTab: 'preview'
inlineHtmlPreviews: true
previousText: 'Responsive Grid'
previousUrl: '/docs/layout/grid'
nextText: 'Theming'
nextUrl: '/docs/theming/basics'
contributors:
  - brandyscarney
---

<link rel="stylesheet" href="https://unpkg.com/@ionic/core/css/text-alignment.css">
<link rel="stylesheet" href="https://unpkg.com/@ionic/core/css/text-transformation.css">
<link rel="stylesheet" href="https://unpkg.com/@ionic/core/css/float-elements.css">
<link rel="stylesheet" href="https://unpkg.com/@ionic/core/css/padding.css">
<link rel="stylesheet" href="https://unpkg.com/@ionic/core/css/flex-utils.css">

# CSSユーティリティ

<<<<<<< HEAD
Ionicは、テキストの順番を入れ替えたり、要素の配置やpaddingやmarginを修正する一連のユーティリティ属性を提供します。これは要素で使うことができます。
=======
Ionic provides a set of CSS utility classes that can be used on any element in order to modify the text, element placement or adjust the padding and margin.
>>>>>>> 66c76adc


## テキストの修正

### テキストの配置

```html
<ion-grid>
  <ion-row>
    <ion-col>
      <div class="ion-text-start">
        <h3>text-start</h3>
        Lorem ipsum dolor sit amet, consectetur adipiscing elit. Sed ac vehicula lorem.
      </div>
    </ion-col>
    <ion-col>
      <div class="ion-text-end">
        <h3>text-end</h3>
        Lorem ipsum dolor sit amet, consectetur adipiscing elit. Sed ac vehicula lorem.
      </div>
    </ion-col>
    <ion-col>
      <div class="ion-text-center">
        <h3>text-center</h3>
        Lorem ipsum dolor sit amet, consectetur adipiscing elit. Sed ac vehicula lorem.
      </div>
    </ion-col>
  </ion-row>
  <ion-row>
    <ion-col>
      <div class="ion-text-justify">
        <h3>text-justify</h3>
        Lorem ipsum dolor sit amet, consectetur adipiscing elit. Sed ac vehicula lorem.
      </div>
    </ion-col>
    <ion-col>
      <div class="ion-text-wrap">
        <h3>text-wrap</h3>
        Lorem ipsum dolor sit amet, consectetur adipiscing elit. Sed ac vehicula lorem.
      </div>
    </ion-col>
    <ion-col>
      <div class="ion-text-nowrap">
        <h3>text-nowrap</h3>
        Lorem ipsum dolor sit amet, consectetur adipiscing elit.
      </div>
    </ion-col>
  </ion-row>
</ion-grid>
```


<<<<<<< HEAD
| 属性              | スタイルルール           | 概要                                                                                                                                                                 |
|-------------------|------------------------|---------------------------------------------------------------------------------------------------------------------------------------------------------------------|
| `text-left`       | `text-align: left`     | The inline contents are aligned to the left edge of the line box.                                                                                                   |
| `text-right`      | `text-align: right`    | The inline contents are aligned to the right edge of the line box.                                                                                                  |
| `text-start`      | `text-align: start`    | The same as `text-left` if direction is left-to-right and `text-right` if direction is right-to-left.                                                               |
| `text-end`        | `text-align: end`      | The same as `text-right` if direction is left-to-right and `text-left` if direction is right-to-left.                                                               |
| `text-center`     | `text-align: center`   | The inline contents are centered within the line box.                                                                                                               |
| `text-justify`    | `text-align: justify`  | The inline contents are justified. Text should be spaced to line up its left and right edges to the left and right edges of the line box, except for the last line. |
| `text-wrap`       | `white-space: normal`  | Sequences of whitespace are collapsed. Newline characters in the source are handled as other whitespace. Breaks lines as necessary to fill line boxes.              |
| `text-nowrap`     | `white-space: nowrap`  | Collapses whitespace as for `normal`, but suppresses line breaks (text wrapping) within text.                                                                       |
=======
| Class               | Style Rule             | Description                                                                                                                                                         |
|---------------------|------------------------|---------------------------------------------------------------------------------------------------------------------------------------------------------------------|
| `.ion-text-left`    | `text-align: left`     | The inline contents are aligned to the left edge of the line box.                                                                                                   |
| `.ion-text-right`   | `text-align: right`    | The inline contents are aligned to the right edge of the line box.                                                                                                  |
| `.ion-text-start`   | `text-align: start`    | The same as `text-left` if direction is left-to-right and `text-right` if direction is right-to-left.                                                                         |
| `.ion-text-end`     | `text-align: end`      | The same as `text-right` if direction is left-to-right and `text-left` if direction is right-to-left.                                                                         |
| `.ion-text-center`  | `text-align: center`   | The inline contents are centered within the line box.                                                                                                               |
| `.ion-text-justify` | `text-align: justify`  | The inline contents are justified. Text should be spaced to line up its left and right edges to the left and right edges of the line box, except for the last line. |
| `.ion-text-wrap`    | `white-space: normal`  | Sequences of whitespace are collapsed. Newline characters in the source are handled as other whitespace. Breaks lines as necessary to fill line boxes.              |
| `.ion-text-nowrap`  | `white-space: nowrap`  | Collapses whitespace as for `normal`, but suppresses line breaks (text wrapping) within text.                                                                       |
>>>>>>> 66c76adc


### テキストの変換

```html
<ion-grid>
  <ion-row>
    <ion-col>
      <div class="ion-text-uppercase">
        <h3>text-uppercase</h3>
        Lorem ipsum dolor sit amet, consectetur adipiscing elit. Sed ac vehicula lorem.
      </div>
    </ion-col>
    <ion-col>
      <div class="ion-text-lowercase">
        <h3>text-lowercase</h3>
        Lorem ipsum dolor sit amet, consectetur adipiscing elit. Sed ac vehicula lorem.
      </div>
    </ion-col>
    <ion-col>
      <div class="ion-text-capitalize">
        <h3>text-capitalize</h3>
        Lorem ipsum dolor sit amet, consectetur adipiscing elit. Sed ac vehicula lorem.
      </div>
    </ion-col>
  </ion-row>
</ion-grid>
```


<<<<<<< HEAD
| 属性              | スタイルルール                 | 概要                                                                 |
|-------------------|------------------------------|---------------------------------------------------------------------|
| `text-uppercase`  | `text-transform: uppercase`  | Forces all characters to be converted to uppercase.                 |
| `text-lowercase`  | `text-transform: lowercase`  | Forces all characters to be converted to lowercase.                 |
| `text-capitalize` | `text-transform: capitalize` | Forces the first letter of each word to be converted to uppercase.  |


### レスポンシブでのテキスト属性

上記のすべてのテキスト属性には、画面サイズに基づいてテキストを変更することもできます。`text-` ではじまる各属性の代わりに、 `text-{breakpoint}-` を使うことで、特定のスクリーンサイズのみ適用することができます。 `{breakpoint}` は、`--screen-breakpoints` 変数で定義されたブレークポイントです。
=======
| Class                  | Style Rule                   | Description                                                         |
|------------------------|------------------------------|---------------------------------------------------------------------|
| `.ion-text-uppercase`  | `text-transform: uppercase`  | Forces all characters to be converted to uppercase.                 |
| `.ion-text-lowercase`  | `text-transform: lowercase`  | Forces all characters to be converted to lowercase.                 |
| `.ion-text-capitalize` | `text-transform: capitalize` | Forces the first letter of each word to be converted to uppercase.  |


### Responsive Text Classes

All of the text classes listed above have additional classes to modify the text based on the screen size. Instead of `text-` in each class, use `text-{breakpoint}-` to only use the class on specific screen sizes, where `{breakpoint}` is one of the breakpoint names listed in [Ionic Breakpoints](#ionic-breakpoints).
>>>>>>> 66c76adc

以下の表は、 `{modifier}` のデフォルトの挙動です。 `left`, `right`, `start`, `end`, `center`, `justify`, `wrap`, `nowrap`, `uppercase`, `lowercase`, `capitalize` は上記の通りです。

| Class                      | Description                                                         |
|----------------------------|---------------------------------------------------------------------|
| `.ion-text-{modifier}`     | Applies the modifier to the element on all screen sizes.            |
| `.ion-text-sm-{modifier}`  | Applies the modifier to the element when `min-width: 576px`.        |
| `.ion-text-md-{modifier}`  | Applies the modifier to the element when `min-width: 768px`.        |
| `.ion-text-lg-{modifier}`  | Applies the modifier to the element when `min-width: 992px`.        |
| `.ion-text-xl-{modifier}`  | Applies the modifier to the element when `min-width: 1200px`.       |


## 要素の配置

### Float要素

CSSプロパティのfloatは、テキストとインライン要素を囲んだ要素がそのコンテナの左側または右側に沿って配置することを指定します。 This way, the element is taken from the normal flow of the web page, though still remaining a part of the flow, contrary to absolute positioning.

```html
<ion-grid>
  <ion-row>
    <ion-col class="ion-float-left">
      <div>
        <h3>float-left</h3>
        Lorem ipsum dolor sit amet, consectetur adipiscing elit. Sed ac vehicula lorem.
      </div>
    </ion-col>
    <ion-col class="ion-float-right">
      <div>
        <h3>float-right</h3>
        Lorem ipsum dolor sit amet, consectetur adipiscing elit. Sed ac vehicula lorem.
      </div>
    </ion-col>
  </ion-row>
</ion-grid>
```

<<<<<<< HEAD
| 属性          | スタイルルール                    | 概要                                                                                                       |
|---------------|---------------------------------|-----------------------------------------------------------------------------------------------------------|
| `float-left`  | `float: left`                   | The element will float on the left side of its containing block.                                          |
| `float-right` | `float: right`                  | The element will float on the right side of its containing block.                                         |
| `float-start` | `float: left` / `float: right`  | The same as `float-left` if direction is left-to-right and `float-right` if direction is right-to-left.   |
| `float-end`   | `float: left` / `float: right`  | The same as `float-right` if direction is left-to-right and `float-left` if direction is right-to-left.   |
=======
| Class              | Style Rule                      | Description                                                                                               |
|--------------------|---------------------------------|-----------------------------------------------------------------------------------------------------------|
| `.ion-float-left`  | `float: left`                   | The element will float on the left side of its containing block.                                          |
| `.ion-float-right` | `float: right`                  | The element will float on the right side of its containing block.                                         |
| `.ion-float-start` | `float: left` / `float: right`  | The same as `float-left` if direction is left-to-right and `float-right` if direction is right-to-left.   |
| `.ion-float-end`   | `float: left` / `float: right`  | The same as `float-right` if direction is left-to-right and `float-left` if direction is right-to-left.   |

>>>>>>> 66c76adc

### Responsive Float Classes

<<<<<<< HEAD
### レスポンシブでのFloat属性

上記のすべてのテキスト属性には、画面サイズに基づいてfloatを変更することもできます。`float-` ではじまる各属性の代わりに、 `float-{breakpoint}-` を使うことで、特定のスクリーンサイズのみ適用することができます。 `{breakpoint}` は、`--screen-breakpoints` 変数で定義されたブレークポイントです。
以下の表は、 `{modifier}` のデフォルトの挙動です。 `left`, `right`, `start`, or `end` は上記の通りです。

| 属性                   | 概要                                                                 |
|------------------------|---------------------------------------------------------------------|
| `float-{modifier}`     | Applies the modifier to the element on all screen sizes.            |
| `float-sm-{modifier}`  | Applies the modifier to the element when `min-width: 576px`.        |
| `float-md-{modifier}`  | Applies the modifier to the element when `min-width: 768px`.        |
| `float-lg-{modifier}`  | Applies the modifier to the element when `min-width: 992px`.        |
| `float-xl-{modifier}`  | Applies the modifier to the element when `min-width: 1200px`.       |
=======
All of the float classes listed above have additional classes to modify the float based on the screen size. Instead of `float-` in each class, use `float-{breakpoint}-` to only use the class on specific screen sizes, where `{breakpoint}` is one of the breakpoint names listed in [Ionic Breakpoints](#ionic-breakpoints).

The table below shows the default behavior, where `{modifier}` is any of the following: `left`, `right`, `start`, or `end`, as they are described above.

| Class                       | Description                                                         |
|-----------------------------|---------------------------------------------------------------------|
| `.ion-float-{modifier}`     | Applies the modifier to the element on all screen sizes.            |
| `.ion-float-sm-{modifier}`  | Applies the modifier to the element when `min-width: 576px`.        |
| `.ion-float-md-{modifier}`  | Applies the modifier to the element when `min-width: 768px`.        |
| `.ion-float-lg-{modifier}`  | Applies the modifier to the element when `min-width: 992px`.        |
| `.ion-float-xl-{modifier}`  | Applies the modifier to the element when `min-width: 1200px`.       |

## Element Display

The display CSS property determines if an element should be visible or not. The element will still be in the DOM, but not rendered, if it is hidden.

```html
<ion-grid>
  <ion-row>
    <ion-col class="ion-hide">
      <div>
        <h3>hidden</h3>
        You can't see me.
      </div>
    </ion-col>
    <ion-col>
      <div>
        <h3>not-hidden</h3>
        You can see me!
      </div>
    </ion-col>
  </ion-row>
</ion-grid>
```

| Class         | Style Rule                      | Description                                                                                               |
|---------------|---------------------------------|-----------------------------------------------------------------------------------------------------------|
| `.ion-hide`   | `display: none`                 | The element will be hidden. 

### Responsive Display Attributes
>>>>>>> 66c76adc

There are also additional classes to modify the visibility based on the screen size. Instead of just `.ion-hide` for all screen sizes, use `.ion-hide-{breakpoint}-{dir}` to only use the class on specific screen sizes, where `{breakpoint}` is one of the breakpoint names listed in [Ionic Breakpoints](#ionic-breakpoints), and `{dir}` is whether the element should be hidden on all screen sizes above (`up`) or below (`down`) the specified breakpoint.

| Class                  | Description                                                                                                    |
|------------------------|--------------------------------------------------------------------------------------------------------------|
| `.ion-hide-sm-{dir}`   | Applies the modifier to the element when `min-width: 576px` (`up`) or `max-width: 576px` (`down`).            |
| `.ion-hide-md-{dir}`   | Applies the modifier to the element when `min-width: 768px` (`up`) or `max-width: 768px` (`down`).            |
| `.ion-hide-lg-{dir}`   | Applies the modifier to the element when `min-width: 992px` (`up`) or `max-width: 992px` (`down`).            |
| `.ion-hide-xl-{dir}`   | Applies the modifier to the element when `min-width: 1200px` (`up`) or `max-width: 1200px` (`down`).  |

## コンテンツのスペース

### 要素のPadding

<<<<<<< HEAD
padding属性は、要素のpaddingエリアを設定します。paddingエリアは、要素のコンテンツとその境界線のスペースです。
=======
The padding class sets the padding area of an element. The padding area is the space between the content of the element and its border.
>>>>>>> 66c76adc

`padding` で適用されるデフォルトの数値は `16px` で、これは `--ion-padding`　変数で設定することができます。これらの値を変更する方法については [CSS Variables](/docs/theming/css-variables) をご覧ください。

```html
<ion-grid>
  <ion-row>
    <ion-col class="ion-padding">
      <div>
        padding
      </div>
    </ion-col>
    <ion-col class="ion-padding-top">
      <div>
        padding-top
      </div>
    </ion-col>
    <ion-col class="ion-padding-start">
      <div>
        padding-start
      </div>
    </ion-col>
    <ion-col class="ion-padding-end">
      <div>
        padding-end
      </div>
    </ion-col>
  </ion-row>
  <ion-row>
    <ion-col class="ion-padding-bottom">
      <div>
        padding-bottom
      </div>
    </ion-col>
    <ion-col class="ion-padding-vertical">
      <div>
        padding-vertical
      </div>
    </ion-col>
    <ion-col class="ion-padding-horizontal">
      <div>
        padding-horizontal
      </div>
    </ion-col>
    <ion-col class="ion-no-padding">
      <div>
        no-padding
      </div>
    </ion-col>
  </ion-row>
</ion-grid>
```


<<<<<<< HEAD
| 属性                 | スタイルルール             | 概要                                     |
|----------------------|--------------------------|-----------------------------------------|
| `padding`            | `padding: 16px`          | Applies padding to all sides.           |
| `padding-top`        | `padding-top: 16px`      | Applies padding to the top.             |
| `padding-start`      | `padding-start: 16px`    | Applies padding to the start.           |
| `padding-end`        | `padding-end: 16px`      | Applies padding to the end.             |
| `padding-bottom`     | `padding-bottom: 16px`   | Applies padding to the bottom.          |
| `padding-vertical`   | `padding: 16px 0`        | Applies padding to the top and bottom.  |
| `padding-horizontal` | `padding: 0 16px`        | Applies padding to the left and right.  |
| `no-padding`         | `padding: 0`             | Applies no padding to all sides.        |
=======
| Class                     | Style Rule               | Description                             |
|---------------------------|--------------------------|-----------------------------------------|
| `.ion-padding`            | `padding: 16px`          | Applies padding to all sides.           |
| `.ion-padding-top`        | `padding-top: 16px`      | Applies padding to the top.             |
| `.ion-padding-start`      | `padding-start: 16px`    | Applies padding to the start.           |
| `.ion-padding-end`        | `padding-end: 16px`      | Applies padding to the end.             |
| `.ion-padding-bottom`     | `padding-bottom: 16px`   | Applies padding to the bottom.          |
| `.ion-padding-vertical`   | `padding: 16px 0`        | Applies padding to the top and bottom.  |
| `.ion-padding-horizontal` | `padding: 0 16px`        | Applies padding to the left and right.  |
| `.ion-no-padding`         | `padding: 0`             | Applies no padding to all sides.        |
>>>>>>> 66c76adc


### 要素のMargin

Marginエリアは、隣り合う要素とのスペースを広げるために境界線の外に空のエリアをつくるためのものです。

`margin`　はデフォルトで `16px` が設定されており、 `--ion-margin` 変数で設定されています。 これらの値を変更する方法については [CSS Variables](/docs/theming/css-variables) をご覧ください。

```html
<ion-grid>
  <ion-row>
    <ion-col class="ion-margin">
      <div>
        margin
      </div>
    </ion-col>
    <ion-col class="ion-margin-top">
      <div>
        margin-top
      </div>
    </ion-col>
    <ion-col class="ion-margin-start">
      <div>
        margin-start
      </div>
    </ion-col>
    <ion-col class="ion-margin-end">
      <div>
        margin-end
      </div>
    </ion-col>
  </ion-row>
  <ion-row>
    <ion-col class="ion-margin-bottom">
      <div>
        margin-bottom
      </div>
    </ion-col>
    <ion-col class="ion-margin-vertical">
      <div>
        margin-vertical
      </div>
    </ion-col>
    <ion-col class="ion-margin-horizontal">
      <div>
        margin-horizontal
      </div>
    </ion-col>
    <ion-col class="ion-no-margin">
      <div>
        no-margin
      </div>
    </ion-col>
  </ion-row>
</ion-grid>
```


<<<<<<< HEAD
| 属性                 | スタイルルール             | 概要                                     |
|----------------------|--------------------------|-----------------------------------------|
| `margin`             | `margin: 16px`           | Applies margin to all sides.            |
| `margin-top`         | `margin-top: 16px`       | Applies margin to the top.              |
| `margin-start`       | `margin-start: 16px`     | Applies margin to the left.             |
| `margin-end`         | `margin-end: 16px`       | Applies margin to the right.            |
| `margin-bottom`      | `margin-bottom: 16px`    | Applies margin to the bottom.           |
| `margin-vertical`    | `margin: 16px 0`         | Applies margin to the top and bottom.   |
| `margin-horizontal`  | `margin: 0 16px`         | Applies margin to the left and right.   |
| `no-margin`          | `margin: 0`              | Applies no margin to all sides.         |
=======
| Class                     | Style Rule               | Description                             |
|---------------------------|--------------------------|-----------------------------------------|
| `.ion-margin`             | `margin: 16px`           | Applies margin to all sides.            |
| `.ion-margin-top`         | `margin-top: 16px`       | Applies margin to the top.              |
| `.ion-margin-start`       | `margin-start: 16px`     | Applies margin to the left.             |
| `.ion-margin-end`         | `margin-end: 16px`       | Applies margin to the right.            |
| `.ion-margin-bottom`      | `margin-bottom: 16px`    | Applies margin to the bottom.           |
| `.ion-margin-vertical`    | `margin: 16px 0`         | Applies margin to the top and bottom.   |
| `.ion-margin-horizontal`  | `margin: 0 16px`         | Applies margin to the left and right.   |
| `.ion-no-margin`          | `margin: 0`              | Applies no margin to all sides.         |
>>>>>>> 66c76adc


## Flex プロパティ

<img src="/docs/assets/img/layout/diagram-flex-attributes.png"/>

### Flex コンテナのプロパティ


```html
<ion-grid>
  <ion-row class="ion-justify-content-start">
    <ion-col size="3">
      <div>
        1 of 2
      </div>
    </ion-col>
    <ion-col size="3">
      <div>
        2 of 2
      </div>
    </ion-col>
  </ion-row>

  <ion-row class="ion-justify-content-center">
    <ion-col size="3">
      <div>
        1 of 2
      </div>
    </ion-col>
    <ion-col size="3">
      <div>
        2 of 2
      </div>
    </ion-col>
  </ion-row>

  <ion-row class="ion-justify-content-end">
    <ion-col size="3">
      <div>
        1 of 2
      </div>
    </ion-col>
    <ion-col size="3">
      <div>
        2 of 2
      </div>
    </ion-col>
  </ion-row>

  <ion-row class="ion-justify-content-around">
    <ion-col size="3">
      <div>
        1 of 2
      </div>
    </ion-col>
    <ion-col size="3">
      <div>
        2 of 2
      </div>
    </ion-col>
  </ion-row>

  <ion-row class="ion-justify-content-between">
    <ion-col size="3">
      <div>
        1 of 2
      </div>
    </ion-col>
    <ion-col size="3">
      <div>
        2 of 2
      </div>
    </ion-col>
  </ion-row>

  <ion-row class="ion-justify-content-evenly">
    <ion-col size="3">
      <div>
        1 of 2
      </div>
    </ion-col>
    <ion-col size="3">
      <div>
        2 of 2
      </div>
    </ion-col>
  </ion-row>
</ion-grid>

<ion-grid>
  <ion-row class="ion-align-items-start">
    <ion-col>
      <div>
        1 of 4
      </div>
    </ion-col>
    <ion-col>
      <div>
        2 of 4
      </div>
    </ion-col>
    <ion-col>
      <div>
        3 of 4
      </div>
    </ion-col>
    <ion-col>
      <div>
        4 of 4 <br>
        # <br>
        # <br>
        #
      </div>
    </ion-col>
  </ion-row>

  <ion-row class="ion-align-items-end">
    <ion-col>
      <div>
        1 of 4
      </div>
    </ion-col>
    <ion-col>
      <div>
        2 of 4
      </div>
    </ion-col>
    <ion-col>
      <div>
        3 of 4
      </div>
    </ion-col>
    <ion-col>
      <div>
        4 of 4 <br>
        # <br>
        # <br>
        #
      </div>
    </ion-col>
  </ion-row>

  <ion-row class="ion-align-items-center">
    <ion-col>
      <div>
        1 of 4
      </div>
    </ion-col>
    <ion-col>
      <div>
        2 of 4
      </div>
    </ion-col>
    <ion-col>
      <div>
        3 of 4
      </div>
    </ion-col>
    <ion-col>
      <div>
        4 of 4 <br>
        # <br>
        # <br>
        #
      </div>
    </ion-col>
  </ion-row>

  <ion-row class="ion-align-items-baseline">
    <ion-col>
      <div>
        1 of 4
      </div>
    </ion-col>
    <ion-col>
      <div>
        2 of 4
      </div>
    </ion-col>
    <ion-col>
      <div>
        3 of 4
      </div>
    </ion-col>
    <ion-col>
      <div>
        4 of 4 <br>
        # <br>
        # <br>
        #
      </div>
    </ion-col>
  </ion-row>

  <ion-row class="ion-align-items-stretch">
    <ion-col>
      <div>
        1 of 4
      </div>
    </ion-col>
    <ion-col>
      <div>
        2 of 4
      </div>
    </ion-col>
    <ion-col>
      <div>
        3 of 4
      </div>
    </ion-col>
    <ion-col>
      <div>
        4 of 4 <br>
        # <br>
        # <br>
        #
      </div>
    </ion-col>
  </ion-row>
</ion-grid>
```

<<<<<<< HEAD
| 属性                      | スタイルルール                     | 概要                                                                         |
|---------------------------|----------------------------------|-----------------------------------------------------------------------------|
| `justify-content-start`   | `justify-content: flex-start`    | Items are packed toward the start on the main axis.                         |
| `justify-content-end`     | `justify-content: flex-end`      | Items are packed toward the end on the main axis.                           |
| `justify-content-center`  | `justify-content: center`        | Items are centered along the main axis.                                     |
| `justify-content-around`  | `justify-content: space-around`  | Items are evenly distributed on the main axis with equal space around them. |
| `justify-content-between` | `justify-content: space-between` | Items are evenly distributed on the main axis.                              |
| `justify-content-evenly`  | `justify-content: space-evenly`  | Items are distributed so that the spacing between any two items is equal.   |
| `align-items-start`       | `align-items: flex-start`        | Items are packed toward the start on the cross axis.                        |
| `align-items-end`         | `align-items: flex-end`          | Items are packed toward the end on the cross axis.                          |
| `align-items-center`      | `align-items: center`            | Items are centered along the cross axis.                                    |
| `align-items-baseline`    | `align-items: baseline`          | Items are aligned so that their baselines align.                            |
| `align-items-stretch`     | `align-items: stretch`           | Items are stretched to fill the container.                                  |
| `nowrap`                  | `flex-wrap: nowrap`              | Items will all be on one line.                                              |
| `wrap`                    | `flex-wrap: wrap`                | Items will wrap onto multiple lines, from top to bottom.                    |
| `wrap-reverse`            | `flex-wrap: wrap-reverse`        | Items will wrap onto multiple lines, from bottom to top.                    |
=======
| Class                          | Style Rule                       | Description                                                                 |
|--------------------------------|----------------------------------|-----------------------------------------------------------------------------|
| `.ion-justify-content-start`   | `justify-content: flex-start`    | Items are packed toward the start on the main axis.                         |
| `.ion-justify-content-end`     | `justify-content: flex-end`      | Items are packed toward the end on the main axis.                           |
| `.ion-justify-content-center`  | `justify-content: center`        | Items are centered along the main axis.                                     |
| `.ion-justify-content-around`  | `justify-content: space-around`  | Items are evenly distributed on the main axis with equal space around them. |
| `.ion-justify-content-between` | `justify-content: space-between` | Items are evenly distributed on the main axis.                              |
| `.ion-justify-content-evenly`  | `justify-content: space-evenly`  | Items are distributed so that the spacing between any two items is equal.   |
| `.ion-align-items-start`       | `align-items: flex-start`        | Items are packed toward the start on the cross axis.                        |
| `.ion-align-items-end`         | `align-items: flex-end`          | Items are packed toward the end on the cross axis.                          |
| `.ion-align-items-center`      | `align-items: center`            | Items are centered along the cross axis.                                    |
| `.ion-align-items-baseline`    | `align-items: baseline`          | Items are aligned so that their baselines align.                            |
| `.ion-align-items-stretch`     | `align-items: stretch`           | Items are stretched to fill the container.                                  |
| `.ion-nowrap`                  | `flex-wrap: nowrap`              | Items will all be on one line.                                              |
| `.ion-wrap`                    | `flex-wrap: wrap`                | Items will wrap onto multiple lines, from top to bottom.                    |
| `.ion-wrap-reverse`            | `flex-wrap: wrap-reverse`        | Items will wrap onto multiple lines, from bottom to top.                    |
>>>>>>> 66c76adc


### Flex Item のプロパティ

```html
<ion-grid>
  <ion-row>
    <ion-col align-self-start>
      <div>
        1 of 4
      </div>
    </ion-col>
    <ion-col align-self-center>
      <div>
        2 of 4
      </div>
    </ion-col>
    <ion-col align-self-end>
      <div>
        3 of 4
      </div>
    </ion-col>
    <ion-col>
      <div>
        4 of 4 <br>
        # <br>
        # <br>
        #
      </div>
    </ion-col>
  </ion-row>
</ion-grid>
```


<<<<<<< HEAD
| 属性                      | スタイルルール             | 概要                                                                                 |
|---------------------------|--------------------------|-------------------------------------------------------------------------------------|
| `align-self-start`        | `align-self: flex-start` | Item is packed toward the start on the cross axis.                                  |
| `align-self-end`          | `align-self: flex-end`   | Item is packed toward the end on the cross axis.                                    |
| `align-self-center`       | `align-self: center`     | Item is centered along the cross axis.                                              |
| `align-self-baseline`     | `align-self: baseline`   | Item is aligned so that its baseline aligns with other item baselines.              |
| `align-self-stretch`      | `align-self: stretch`    | Item is stretched to fill the container.                                            |
| `align-self-auto`         | `align-self: auto`       | Item is positioned according to the parent's `align-items` value.                   |
=======
| Class                      | Style Rule               | Description                                                                         |
|----------------------------|--------------------------|-------------------------------------------------------------------------------------|
| `.ion-align-self-start`    | `align-self: flex-start` | Item is packed toward the start on the cross axis.                                  |
| `.ion-align-self-end`      | `align-self: flex-end`   | Item is packed toward the end on the cross axis.                                    |
| `.ion-align-self-center`   | `align-self: center`     | Item is centered along the cross axis.                                              |
| `.ion-align-self-baseline` | `align-self: baseline`   | Item is aligned so that its baseline aligns with other item baselines.              |
| `.ion-align-self-stretch`  | `align-self: stretch`    | Item is stretched to fill the container.                                            |
| `.ion-align-self-auto`     | `align-self: auto`       | Item is positioned according to the parent's `align-items` value.                   |


## Ionic Breakpoints

Ionic uses breakpoints in media queries in order to style an application differently based on the screen size. The following breakpoint names are used in the utility classes listed above, where the class will apply when the width is met.

| Breakpoint Name  | Width       |
|------------------|-------------|
| `xs`             | `0`         |
| `sm`             | `576px`     |
| `md`             | `768px`     |
| `lg`             | `992px`     |
| `xl`             | `1200px`    |
>>>>>>> 66c76adc
<|MERGE_RESOLUTION|>--- conflicted
+++ resolved
@@ -17,11 +17,7 @@
 
 # CSSユーティリティ
 
-<<<<<<< HEAD
 Ionicは、テキストの順番を入れ替えたり、要素の配置やpaddingやmarginを修正する一連のユーティリティ属性を提供します。これは要素で使うことができます。
-=======
-Ionic provides a set of CSS utility classes that can be used on any element in order to modify the text, element placement or adjust the padding and margin.
->>>>>>> 66c76adc
 
 
 ## テキストの修正
@@ -74,18 +70,6 @@
 ```
 
 
-<<<<<<< HEAD
-| 属性              | スタイルルール           | 概要                                                                                                                                                                 |
-|-------------------|------------------------|---------------------------------------------------------------------------------------------------------------------------------------------------------------------|
-| `text-left`       | `text-align: left`     | The inline contents are aligned to the left edge of the line box.                                                                                                   |
-| `text-right`      | `text-align: right`    | The inline contents are aligned to the right edge of the line box.                                                                                                  |
-| `text-start`      | `text-align: start`    | The same as `text-left` if direction is left-to-right and `text-right` if direction is right-to-left.                                                               |
-| `text-end`        | `text-align: end`      | The same as `text-right` if direction is left-to-right and `text-left` if direction is right-to-left.                                                               |
-| `text-center`     | `text-align: center`   | The inline contents are centered within the line box.                                                                                                               |
-| `text-justify`    | `text-align: justify`  | The inline contents are justified. Text should be spaced to line up its left and right edges to the left and right edges of the line box, except for the last line. |
-| `text-wrap`       | `white-space: normal`  | Sequences of whitespace are collapsed. Newline characters in the source are handled as other whitespace. Breaks lines as necessary to fill line boxes.              |
-| `text-nowrap`     | `white-space: nowrap`  | Collapses whitespace as for `normal`, but suppresses line breaks (text wrapping) within text.                                                                       |
-=======
 | Class               | Style Rule             | Description                                                                                                                                                         |
 |---------------------|------------------------|---------------------------------------------------------------------------------------------------------------------------------------------------------------------|
 | `.ion-text-left`    | `text-align: left`     | The inline contents are aligned to the left edge of the line box.                                                                                                   |
@@ -96,7 +80,6 @@
 | `.ion-text-justify` | `text-align: justify`  | The inline contents are justified. Text should be spaced to line up its left and right edges to the left and right edges of the line box, except for the last line. |
 | `.ion-text-wrap`    | `white-space: normal`  | Sequences of whitespace are collapsed. Newline characters in the source are handled as other whitespace. Breaks lines as necessary to fill line boxes.              |
 | `.ion-text-nowrap`  | `white-space: nowrap`  | Collapses whitespace as for `normal`, but suppresses line breaks (text wrapping) within text.                                                                       |
->>>>>>> 66c76adc
 
 
 ### テキストの変換
@@ -127,18 +110,6 @@
 ```
 
 
-<<<<<<< HEAD
-| 属性              | スタイルルール                 | 概要                                                                 |
-|-------------------|------------------------------|---------------------------------------------------------------------|
-| `text-uppercase`  | `text-transform: uppercase`  | Forces all characters to be converted to uppercase.                 |
-| `text-lowercase`  | `text-transform: lowercase`  | Forces all characters to be converted to lowercase.                 |
-| `text-capitalize` | `text-transform: capitalize` | Forces the first letter of each word to be converted to uppercase.  |
-
-
-### レスポンシブでのテキスト属性
-
-上記のすべてのテキスト属性には、画面サイズに基づいてテキストを変更することもできます。`text-` ではじまる各属性の代わりに、 `text-{breakpoint}-` を使うことで、特定のスクリーンサイズのみ適用することができます。 `{breakpoint}` は、`--screen-breakpoints` 変数で定義されたブレークポイントです。
-=======
 | Class                  | Style Rule                   | Description                                                         |
 |------------------------|------------------------------|---------------------------------------------------------------------|
 | `.ion-text-uppercase`  | `text-transform: uppercase`  | Forces all characters to be converted to uppercase.                 |
@@ -149,7 +120,6 @@
 ### Responsive Text Classes
 
 All of the text classes listed above have additional classes to modify the text based on the screen size. Instead of `text-` in each class, use `text-{breakpoint}-` to only use the class on specific screen sizes, where `{breakpoint}` is one of the breakpoint names listed in [Ionic Breakpoints](#ionic-breakpoints).
->>>>>>> 66c76adc
 
 以下の表は、 `{modifier}` のデフォルトの挙動です。 `left`, `right`, `start`, `end`, `center`, `justify`, `wrap`, `nowrap`, `uppercase`, `lowercase`, `capitalize` は上記の通りです。
 
@@ -187,14 +157,6 @@
 </ion-grid>
 ```
 
-<<<<<<< HEAD
-| 属性          | スタイルルール                    | 概要                                                                                                       |
-|---------------|---------------------------------|-----------------------------------------------------------------------------------------------------------|
-| `float-left`  | `float: left`                   | The element will float on the left side of its containing block.                                          |
-| `float-right` | `float: right`                  | The element will float on the right side of its containing block.                                         |
-| `float-start` | `float: left` / `float: right`  | The same as `float-left` if direction is left-to-right and `float-right` if direction is right-to-left.   |
-| `float-end`   | `float: left` / `float: right`  | The same as `float-right` if direction is left-to-right and `float-left` if direction is right-to-left.   |
-=======
 | Class              | Style Rule                      | Description                                                                                               |
 |--------------------|---------------------------------|-----------------------------------------------------------------------------------------------------------|
 | `.ion-float-left`  | `float: left`                   | The element will float on the left side of its containing block.                                          |
@@ -202,24 +164,9 @@
 | `.ion-float-start` | `float: left` / `float: right`  | The same as `float-left` if direction is left-to-right and `float-right` if direction is right-to-left.   |
 | `.ion-float-end`   | `float: left` / `float: right`  | The same as `float-right` if direction is left-to-right and `float-left` if direction is right-to-left.   |
 
->>>>>>> 66c76adc
 
 ### Responsive Float Classes
 
-<<<<<<< HEAD
-### レスポンシブでのFloat属性
-
-上記のすべてのテキスト属性には、画面サイズに基づいてfloatを変更することもできます。`float-` ではじまる各属性の代わりに、 `float-{breakpoint}-` を使うことで、特定のスクリーンサイズのみ適用することができます。 `{breakpoint}` は、`--screen-breakpoints` 変数で定義されたブレークポイントです。
-以下の表は、 `{modifier}` のデフォルトの挙動です。 `left`, `right`, `start`, or `end` は上記の通りです。
-
-| 属性                   | 概要                                                                 |
-|------------------------|---------------------------------------------------------------------|
-| `float-{modifier}`     | Applies the modifier to the element on all screen sizes.            |
-| `float-sm-{modifier}`  | Applies the modifier to the element when `min-width: 576px`.        |
-| `float-md-{modifier}`  | Applies the modifier to the element when `min-width: 768px`.        |
-| `float-lg-{modifier}`  | Applies the modifier to the element when `min-width: 992px`.        |
-| `float-xl-{modifier}`  | Applies the modifier to the element when `min-width: 1200px`.       |
-=======
 All of the float classes listed above have additional classes to modify the float based on the screen size. Instead of `float-` in each class, use `float-{breakpoint}-` to only use the class on specific screen sizes, where `{breakpoint}` is one of the breakpoint names listed in [Ionic Breakpoints](#ionic-breakpoints).
 
 The table below shows the default behavior, where `{modifier}` is any of the following: `left`, `right`, `start`, or `end`, as they are described above.
@@ -257,10 +204,9 @@
 
 | Class         | Style Rule                      | Description                                                                                               |
 |---------------|---------------------------------|-----------------------------------------------------------------------------------------------------------|
-| `.ion-hide`   | `display: none`                 | The element will be hidden. 
+| `.ion-hide`   | `display: none`                 | The element will be hidden.
 
 ### Responsive Display Attributes
->>>>>>> 66c76adc
 
 There are also additional classes to modify the visibility based on the screen size. Instead of just `.ion-hide` for all screen sizes, use `.ion-hide-{breakpoint}-{dir}` to only use the class on specific screen sizes, where `{breakpoint}` is one of the breakpoint names listed in [Ionic Breakpoints](#ionic-breakpoints), and `{dir}` is whether the element should be hidden on all screen sizes above (`up`) or below (`down`) the specified breakpoint.
 
@@ -275,11 +221,7 @@
 
 ### 要素のPadding
 
-<<<<<<< HEAD
 padding属性は、要素のpaddingエリアを設定します。paddingエリアは、要素のコンテンツとその境界線のスペースです。
-=======
-The padding class sets the padding area of an element. The padding area is the space between the content of the element and its border.
->>>>>>> 66c76adc
 
 `padding` で適用されるデフォルトの数値は `16px` で、これは `--ion-padding`　変数で設定することができます。これらの値を変更する方法については [CSS Variables](/docs/theming/css-variables) をご覧ください。
 
@@ -333,18 +275,6 @@
 ```
 
 
-<<<<<<< HEAD
-| 属性                 | スタイルルール             | 概要                                     |
-|----------------------|--------------------------|-----------------------------------------|
-| `padding`            | `padding: 16px`          | Applies padding to all sides.           |
-| `padding-top`        | `padding-top: 16px`      | Applies padding to the top.             |
-| `padding-start`      | `padding-start: 16px`    | Applies padding to the start.           |
-| `padding-end`        | `padding-end: 16px`      | Applies padding to the end.             |
-| `padding-bottom`     | `padding-bottom: 16px`   | Applies padding to the bottom.          |
-| `padding-vertical`   | `padding: 16px 0`        | Applies padding to the top and bottom.  |
-| `padding-horizontal` | `padding: 0 16px`        | Applies padding to the left and right.  |
-| `no-padding`         | `padding: 0`             | Applies no padding to all sides.        |
-=======
 | Class                     | Style Rule               | Description                             |
 |---------------------------|--------------------------|-----------------------------------------|
 | `.ion-padding`            | `padding: 16px`          | Applies padding to all sides.           |
@@ -355,7 +285,6 @@
 | `.ion-padding-vertical`   | `padding: 16px 0`        | Applies padding to the top and bottom.  |
 | `.ion-padding-horizontal` | `padding: 0 16px`        | Applies padding to the left and right.  |
 | `.ion-no-padding`         | `padding: 0`             | Applies no padding to all sides.        |
->>>>>>> 66c76adc
 
 
 ### 要素のMargin
@@ -414,18 +343,6 @@
 ```
 
 
-<<<<<<< HEAD
-| 属性                 | スタイルルール             | 概要                                     |
-|----------------------|--------------------------|-----------------------------------------|
-| `margin`             | `margin: 16px`           | Applies margin to all sides.            |
-| `margin-top`         | `margin-top: 16px`       | Applies margin to the top.              |
-| `margin-start`       | `margin-start: 16px`     | Applies margin to the left.             |
-| `margin-end`         | `margin-end: 16px`       | Applies margin to the right.            |
-| `margin-bottom`      | `margin-bottom: 16px`    | Applies margin to the bottom.           |
-| `margin-vertical`    | `margin: 16px 0`         | Applies margin to the top and bottom.   |
-| `margin-horizontal`  | `margin: 0 16px`         | Applies margin to the left and right.   |
-| `no-margin`          | `margin: 0`              | Applies no margin to all sides.         |
-=======
 | Class                     | Style Rule               | Description                             |
 |---------------------------|--------------------------|-----------------------------------------|
 | `.ion-margin`             | `margin: 16px`           | Applies margin to all sides.            |
@@ -436,7 +353,6 @@
 | `.ion-margin-vertical`    | `margin: 16px 0`         | Applies margin to the top and bottom.   |
 | `.ion-margin-horizontal`  | `margin: 0 16px`         | Applies margin to the left and right.   |
 | `.ion-no-margin`          | `margin: 0`              | Applies no margin to all sides.         |
->>>>>>> 66c76adc
 
 
 ## Flex プロパティ
@@ -660,24 +576,6 @@
 </ion-grid>
 ```
 
-<<<<<<< HEAD
-| 属性                      | スタイルルール                     | 概要                                                                         |
-|---------------------------|----------------------------------|-----------------------------------------------------------------------------|
-| `justify-content-start`   | `justify-content: flex-start`    | Items are packed toward the start on the main axis.                         |
-| `justify-content-end`     | `justify-content: flex-end`      | Items are packed toward the end on the main axis.                           |
-| `justify-content-center`  | `justify-content: center`        | Items are centered along the main axis.                                     |
-| `justify-content-around`  | `justify-content: space-around`  | Items are evenly distributed on the main axis with equal space around them. |
-| `justify-content-between` | `justify-content: space-between` | Items are evenly distributed on the main axis.                              |
-| `justify-content-evenly`  | `justify-content: space-evenly`  | Items are distributed so that the spacing between any two items is equal.   |
-| `align-items-start`       | `align-items: flex-start`        | Items are packed toward the start on the cross axis.                        |
-| `align-items-end`         | `align-items: flex-end`          | Items are packed toward the end on the cross axis.                          |
-| `align-items-center`      | `align-items: center`            | Items are centered along the cross axis.                                    |
-| `align-items-baseline`    | `align-items: baseline`          | Items are aligned so that their baselines align.                            |
-| `align-items-stretch`     | `align-items: stretch`           | Items are stretched to fill the container.                                  |
-| `nowrap`                  | `flex-wrap: nowrap`              | Items will all be on one line.                                              |
-| `wrap`                    | `flex-wrap: wrap`                | Items will wrap onto multiple lines, from top to bottom.                    |
-| `wrap-reverse`            | `flex-wrap: wrap-reverse`        | Items will wrap onto multiple lines, from bottom to top.                    |
-=======
 | Class                          | Style Rule                       | Description                                                                 |
 |--------------------------------|----------------------------------|-----------------------------------------------------------------------------|
 | `.ion-justify-content-start`   | `justify-content: flex-start`    | Items are packed toward the start on the main axis.                         |
@@ -694,7 +592,6 @@
 | `.ion-nowrap`                  | `flex-wrap: nowrap`              | Items will all be on one line.                                              |
 | `.ion-wrap`                    | `flex-wrap: wrap`                | Items will wrap onto multiple lines, from top to bottom.                    |
 | `.ion-wrap-reverse`            | `flex-wrap: wrap-reverse`        | Items will wrap onto multiple lines, from bottom to top.                    |
->>>>>>> 66c76adc
 
 
 ### Flex Item のプロパティ
@@ -730,16 +627,6 @@
 ```
 
 
-<<<<<<< HEAD
-| 属性                      | スタイルルール             | 概要                                                                                 |
-|---------------------------|--------------------------|-------------------------------------------------------------------------------------|
-| `align-self-start`        | `align-self: flex-start` | Item is packed toward the start on the cross axis.                                  |
-| `align-self-end`          | `align-self: flex-end`   | Item is packed toward the end on the cross axis.                                    |
-| `align-self-center`       | `align-self: center`     | Item is centered along the cross axis.                                              |
-| `align-self-baseline`     | `align-self: baseline`   | Item is aligned so that its baseline aligns with other item baselines.              |
-| `align-self-stretch`      | `align-self: stretch`    | Item is stretched to fill the container.                                            |
-| `align-self-auto`         | `align-self: auto`       | Item is positioned according to the parent's `align-items` value.                   |
-=======
 | Class                      | Style Rule               | Description                                                                         |
 |----------------------------|--------------------------|-------------------------------------------------------------------------------------|
 | `.ion-align-self-start`    | `align-self: flex-start` | Item is packed toward the start on the cross axis.                                  |
@@ -760,5 +647,4 @@
 | `sm`             | `576px`     |
 | `md`             | `768px`     |
 | `lg`             | `992px`     |
-| `xl`             | `1200px`    |
->>>>>>> 66c76adc
+| `xl`             | `1200px`    |