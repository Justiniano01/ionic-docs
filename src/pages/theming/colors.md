---
initialTab: 'preview'
inlineHtmlPreviews: true
previousText: 'CSS Variables'
previousUrl: '/docs/theming/css-variables'
nextText: 'Themes'
nextUrl: '/docs/theming/themes'
---

# 配色

Ionicには、多くのコンポーネントの配色を変更するために使用できる9つのデフォルトカラーがあります。 それぞれの配色は、 `shade` と `tint` を含む複数のプロパティを持つコレクションであり、Ionic全体で利用されます。

デフォルトの配色を変更するために、 `color` 属性を使って任意の色をIonicのコンポーネントに適用できます。以下の buttons はテキストと背景が `color` 属性に基づいて変更されていることに注目してください。button に `color` 属性がない時は、デフォルト値として `primary` の配色が適用されます。

```html
<ion-button>Default</ion-button>
<ion-button color="primary">Primary</ion-button>
<ion-button color="secondary">Secondary</ion-button>
<ion-button color="tertiary">Tertiary</ion-button>
<ion-button color="success">Success</ion-button>
<ion-button color="warning">Warning</ion-button>
<ion-button color="danger">Danger</ion-button>
<ion-button color="light">Light</ion-button>
<ion-button color="medium">Medium</ion-button>
<ion-button color="dark">Dark</ion-button>
```

### 配色のレイヤードスタイル

それぞれの配色は、これらのプロパティで構成されています: `base`, `contrast`, `shade`, と `tint` です。`base` と `contrast` の配色は `rgb` プロパティと同一の配色が求められます。 <a href="https://developer.mozilla.org/en-US/docs/Glossary/RGB" target="_blank">rgb format</a> をご覧ください。この `rgb` の変数が必要な理由は [The Alpha Problem](#the-alpha-problem) をご覧ください。下のドロップダウンから選択することで、Ionicが提供するデフォルトの配色とそのバリエーションを確認することができます。

<layered-colors-select mode="md" no-prerender></layered-colors-select>

### 配色を変更する

配色を変更するときは、その色についてリストされているすべてのバリエーションを変更する必要があります。例えば、`secondary color` を <code-color mode="md" value="#006600"></code-color> に変更する時、以下のCSSプロパティが必要です。

```css
:root {
  --ion-color-secondary: #006600;
  --ion-color-secondary-rgb: 0,102,0;
  --ion-color-secondary-contrast: #ffffff;
  --ion-color-secondary-contrast-rgb: 255,255,255;
  --ion-color-secondary-shade: #005a00;
  --ion-color-secondary-tint: #1a751a;
}
```

`secondary` をボタンに適用した時、利用されるのはベースカラー <code-color mode="md" value="#006600"></code-color> だけではありません。`contrast color` <code-color mode="md" value="#ffffff"></code-color> はテキストに適用され、それに加えて `shade` <code-color mode="md" value="#005a00"></code-color> と `tint` <code-color mode="md" value="#1a751a"></code-color> はボタンのステータスが変更された時に利用されます。

> ベースカラーからバリエーションカラーを取得する方法がわからない？その場合、 [Color Generator](/docs/theming/color-generator) をお試しください。これはすべてのバリエーションを計算し、アプリにコピー&ペーストできるコードを提供します！

CSS変数についてもっと詳しく知りたい時は [CSS Variables documentation](/docs/theming/css-variables) をご覧ください。

### 配色の追加

<<<<<<< HEAD
新しい配色を追加する時は、CSS変数を利用してすべてのバリエーションを追加する必要があります。クラス名は `.ion-color-{COLOR}` というフォーマットに従い、 `{COLOR}` には新しい色の名前をつけてください。例えば、配色が `favorite` という名前なら、次のようなclassを追加します:

```css
.ion-color-favorite {
  --ion-color-base: #69bb7b;
  --ion-color-base-rgb: 105,187,123;
  --ion-color-contrast: #ffffff;
  --ion-color-contrast-rgb: 255,255,255;
  --ion-color-shade: #5ca56c;
  --ion-color-tint: #78c288;
}
```

classが追加されると、Ionicのコンポーネントの `color` プロパティでその配色を利用することができます。 `favorite` をIonicのボタンで使う時は以下の通りになります。

```html
<ion-button color="favorite">Favorite</ion-button>
```

上記のクラスを追記しても、アプリケーションのスタイルシートで使用するためのIonic CSS変数が自動的に作成されないことに注意が必要です。`--ion-color-favorite` ではじまる変数は、`.ion-color-favorite` というclassを追加しただけでは、 **存在しません** 。 アプリケーションで利用するためには、別々に宣言する必要があります:
=======
Colors can be added for use throughout an application by setting the `color` property on an Ionic component, or by styling with CSS. Read on to see how to manually add a new color, or use the [New Color Creator](#new-color-creator) below for a quick way to generate the code of a new color to be copy and pasted into an application.

To add a new color, first define the CSS variables for all of the variations of the color at the root. For example, to add a new color called `favorite`, we can define the following variables:
>>>>>>> 8270b35c

```css
:root {
  --ion-color-favorite: #69bb7b;
  --ion-color-favorite-rgb: 105,187,123;
  --ion-color-favorite-contrast: #ffffff;
  --ion-color-favorite-contrast-rgb: 255,255,255;
  --ion-color-favorite-shade: #5ca56c;
  --ion-color-favorite-tint: #78c288;
}
```

<<<<<<< HEAD
これで、CSSで`div` の`background` と `color` で `favorite` を利用することができます。
=======
Then, create a new class that uses these CSS variables. The class **must** be written in the format `.ion-color-{COLOR}` where `{COLOR}` is the name of the color to add:

```css
.ion-color-favorite {
  --ion-color-base: var(--ion-color-favorite);
  --ion-color-base-rgb: var(--ion-color-favorite-rgb);
  --ion-color-contrast: var(--ion-color-favorite-contrast);
  --ion-color-contrast-rgb: var(--ion-color-favorite-contrast-rgb);
  --ion-color-shade: var(--ion-color-favorite-shade);
  --ion-color-tint: var(--ion-color-favorite-tint);
}
```

After the class is added, the color can be used on any Ionic component that supports the `color` property. An example of using the `favorite` color on an Ionic button is below.

```html
<ion-button color="favorite">Favorite</ion-button>
```

The CSS variables defined at the root can also be used to style any element using CSS:
>>>>>>> 8270b35c

```css
div {
  background: var(--ion-color-favorite);
  color: var(--ion-color-favorite-contrast);
}
```

<<<<<<< HEAD
CSS変数についてもっと知りたい場合は [CSS Variables documentation](/docs/theming/css-variables) をご覧ください。
=======
See the [CSS Variables documentation](/docs/theming/css-variables) for more information on setting and using CSS variables.


## New Color Creator

Create a new color below by changing the name and value, then copy and paste the code below into your project.

<new-color-generator mode="md" no-prerender></new-color-generator>
>>>>>>> 8270b35c
<|MERGE_RESOLUTION|>--- conflicted
+++ resolved
@@ -55,32 +55,9 @@
 
 ### 配色の追加
 
-<<<<<<< HEAD
-新しい配色を追加する時は、CSS変数を利用してすべてのバリエーションを追加する必要があります。クラス名は `.ion-color-{COLOR}` というフォーマットに従い、 `{COLOR}` には新しい色の名前をつけてください。例えば、配色が `favorite` という名前なら、次のようなclassを追加します:
-
-```css
-.ion-color-favorite {
-  --ion-color-base: #69bb7b;
-  --ion-color-base-rgb: 105,187,123;
-  --ion-color-contrast: #ffffff;
-  --ion-color-contrast-rgb: 255,255,255;
-  --ion-color-shade: #5ca56c;
-  --ion-color-tint: #78c288;
-}
-```
-
-classが追加されると、Ionicのコンポーネントの `color` プロパティでその配色を利用することができます。 `favorite` をIonicのボタンで使う時は以下の通りになります。
-
-```html
-<ion-button color="favorite">Favorite</ion-button>
-```
-
-上記のクラスを追記しても、アプリケーションのスタイルシートで使用するためのIonic CSS変数が自動的に作成されないことに注意が必要です。`--ion-color-favorite` ではじまる変数は、`.ion-color-favorite` というclassを追加しただけでは、 **存在しません** 。 アプリケーションで利用するためには、別々に宣言する必要があります:
-=======
 Colors can be added for use throughout an application by setting the `color` property on an Ionic component, or by styling with CSS. Read on to see how to manually add a new color, or use the [New Color Creator](#new-color-creator) below for a quick way to generate the code of a new color to be copy and pasted into an application.
 
 To add a new color, first define the CSS variables for all of the variations of the color at the root. For example, to add a new color called `favorite`, we can define the following variables:
->>>>>>> 8270b35c
 
 ```css
 :root {
@@ -93,9 +70,6 @@
 }
 ```
 
-<<<<<<< HEAD
-これで、CSSで`div` の`background` と `color` で `favorite` を利用することができます。
-=======
 Then, create a new class that uses these CSS variables. The class **must** be written in the format `.ion-color-{COLOR}` where `{COLOR}` is the name of the color to add:
 
 ```css
@@ -116,7 +90,6 @@
 ```
 
 The CSS variables defined at the root can also be used to style any element using CSS:
->>>>>>> 8270b35c
 
 ```css
 div {
@@ -125,9 +98,6 @@
 }
 ```
 
-<<<<<<< HEAD
-CSS変数についてもっと知りたい場合は [CSS Variables documentation](/docs/theming/css-variables) をご覧ください。
-=======
 See the [CSS Variables documentation](/docs/theming/css-variables) for more information on setting and using CSS variables.
 
 
@@ -135,5 +105,4 @@
 
 Create a new color below by changing the name and value, then copy and paste the code below into your project.
 
-<new-color-generator mode="md" no-prerender></new-color-generator>
->>>>>>> 8270b35c
+<new-color-generator mode="md" no-prerender></new-color-generator>