---
title: Ionic Framework
meta:
  image: /docs/assets/img/meta/open-graph.png
  description: Ionic is the app platform for web developers. Build amazing mobile, web, and desktop apps all with one shared code base and open web standards
---

<docs-cards>
  <docs-card header="コンポーネント" href="/docs/components" img="/docs/assets/icons/feature-guide-components-icon.png">
    <p>Ionic Frameworkの美しくデザインされたUIコンポーネントをまとめて見ることができます。</p>
  </docs-card>

  <docs-card header="紹介" href="/docs/intro" icon="/docs/assets/icons/guide-introduction-icon.png">
    <p>Ionic Frameworkを使ってすばらしいアプリをつくるために、知っておくべき基本を学びます。</p>
  </docs-card>

  <docs-card header="インストール" href="/docs/installation/cli" icon="/docs/assets/icons/guide-installation-icon.png">
    <p>Ionic Frameworkを使うためのパッケージのインストールとセットアップ方法を順番に案内します。</p>
  </docs-card>

  <docs-card header="CLI" href="/docs/cli" icon="/docs/assets/icons/guide-cli-icon.png">
<<<<<<< HEAD
    <p>Ionic CLIは、Ionicアプリを開発するための便利なツールです。</p>
=======
    <p>The Ionic command-line interface is your go-to tool for developing Ionic apps.</p>
>>>>>>> 15781cce
  </docs-card>

  <docs-card header="ネイティブ" href="/docs/native" icon="/docs/assets/icons/guide-nativeapis-icon.png">
    <p>BluetoothやMap、HealthKitといったネイティブデバイスのプラグインを統合して活用することができます。</p>
  </docs-card>

  <docs-card header="テーマのカスタマイズ" href="/docs/theming/basics" icon="/docs/assets/icons/guide-theming-icon.png">
    <p>あなたのデザインに合わせて、Ionicアプリのビジュアルデザインを簡単にカスタマイズする方法を学ぶことができます。</p>
  </docs-card>

  <docs-card header="リソース" href="/docs/developer-resources/books" icon="/docs/assets/icons/guide-resources-icon.png">
    <p>公式ガイド、ビデオ、書籍で学ぶことができます。</p>
  </docs-card>

  <docs-card header="よくある質問" href="/docs/faq/glossary" icon="/docs/assets/icons/guide-faq-icon.png">
    <p>フレームワークについてよくある質問と回答</p>
  </docs-card>
</docs-cards><|MERGE_RESOLUTION|>--- conflicted
+++ resolved
@@ -19,11 +19,7 @@
   </docs-card>
 
   <docs-card header="CLI" href="/docs/cli" icon="/docs/assets/icons/guide-cli-icon.png">
-<<<<<<< HEAD
-    <p>Ionic CLIは、Ionicアプリを開発するための便利なツールです。</p>
-=======
-    <p>The Ionic command-line interface is your go-to tool for developing Ionic apps.</p>
->>>>>>> 15781cce
+    <p>Ionic command-line interfaceはIonicアプリを構築するための便利なツールです。</p>
   </docs-card>
 
   <docs-card header="ネイティブ" href="/docs/native" icon="/docs/assets/icons/guide-nativeapis-icon.png">
