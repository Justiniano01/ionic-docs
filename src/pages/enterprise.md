---
title: Ionic Native Enterprise Edition
tableOfContents: false
---

<<<<<<< HEAD
Community Plugins are a collection of open source Cordova plugins that make it easy to add native functionality to any Ionic app.

Community Plugins are submitted and maintained by the Ionic community. While community members are generally quick to find and fix issues, certain plugins may not function properly. For teams that require dedicated native plugin support, please explore Ionic Native and request a free trial.

## Why Ionic Native Premier?

Take on mobile projects with peace of mind, knowing the native features, security, and performance you need will just work - now and in the future.

For teams building mission-critical apps, Ionic Native is a curated collection of plugins and solutions that are built and supported by Ionic, with stability assurances and guaranteed to work on all major platforms and versions.

<div class="native-ee-pricing">
  <div class="table-wrap">
    <table>
      <thead>
        <tr>
          <td>
            <span class="native-ee-pricing-table">機能</span>
          </td>
          <th>
            <div class="plan-wrap">
              <span class="native-ee-pricing-table">Community Plugins</span>
              <div class="price">$0/mo </div>
            </div>
          </th>
          <th>
            <div class="plan-wrap">
              <span class="native-ee-pricing-table">Premier Plugins</span>
              <div class="price" data-toggle="billing-team">
                Contact Us</div>
            </div>
          </th>
        </tr>
      </thead>
      <tbody>
        <tr class="stripe">
          <th>
            Maintainer
          </th>
          <td>OSS Community</td>
          <td>Ionic</td>
        </tr>
        <tr>
          <th>
            Regular Release Cycles & Updates
          </th>
          <td>No</td>
          <td><svg xmlns="http://www.w3.org/2000/svg" viewBox="0 0 512 512"><path d="M186.301 339.893L96 249.461l-32 30.507L186.301 402 448 140.506 416 110z"/></svg></td>
        </tr>
        <tr class="stripe">
          <th>
            Support SLA & Ticketing System
          </th>
          <td>No</td>
          <td><svg xmlns="http://www.w3.org/2000/svg" viewBox="0 0 512 512"><path d="M186.301 339.893L96 249.461l-32 30.507L186.301 402 448 140.506 416 110z"/></svg></td>
        </tr>
        <tr>
          <th>
            Advisory & Support
          </th>
          <td>No</td>
          <td><svg xmlns="http://www.w3.org/2000/svg" viewBox="0 0 512 512"><path d="M186.301 339.893L96 249.461l-32 30.507L186.301 402 448 140.506 416 110z"/></svg></td>
        </tr>
        <tr class="stripe">
          <th>
            Security & Bug fixes
          </th>
          <td>OSS Community</td>
          <td><svg xmlns="http://www.w3.org/2000/svg" viewBox="0 0 512 512"><path d="M186.301 339.893L96 249.461l-32 30.507L186.301 402 448 140.506 416 110z"/></svg></td>
        </tr>
        <tr>
          <th>
            Implementation Guidance
          </th>
          <td>No</td>
          <td><svg xmlns="http://www.w3.org/2000/svg" viewBox="0 0 512 512"><path d="M186.301 339.893L96 249.461l-32 30.507L186.301 402 448 140.506 416 110z"/></svg></td>
        </tr>
        <tr class="stripe">
          <th>
            Guaranteed SLA
          </th>
          <td>No</td>
          <td><svg xmlns="http://www.w3.org/2000/svg" viewBox="0 0 512 512"><path d="M186.301 339.893L96 249.461l-32 30.507L186.301 402 448 140.506 416 110z"/></svg></td>
        </tr>
          <th></th>
          <td></td>
          <td><a class="btn"
                href="https://ionicframework.com/enterprise-edition">Learn More</a></td>
        </tr>
      </tbody>
    </table>
  </div>
</div>

## Sign Up for Ionic Native

<hubspot-form form-id="7c2c6529-48c0-4d17-86a0-bfd40c849bb1"></hubspot-form>

## Solution List

Accelerate your app development with powerful solutions to common enterprise use cases. Ionic’s growing library are ready to deploy into any of the apps you build.

### Authentication & Security
- [Auth Connect](/docs/enterprise/auth-connect)
- [Identity Vault](/docs/enterprise/identity-vault)
- [Secure Storage](/docs/enterprise/offline-storage)

### Common Device Features
- [Android Permissions](/docs/enterprise/android-permissions)
- [App Rate](/docs/enterprise/app-rate)
- [App Version](/docs/enterprise/app-version)
- [Badge](/docs/enterprise/badge)
- [Browser](/docs/enterprise/inappbrowser)
- [Calendar](/docs/enterprise/calendar)
- [Camera](/docs/enterprise/camera)
- [Clipboard](/docs/enterprise/clipboard)
- [Contacts](/docs/enterprise/contacts)
- [Deeplinks](/docs/enterprise/deeplinks)
- [Device](/docs/enterprise/device)
- [Dialogs](/docs/enterprise/dialogs)
- [Email Composer](/docs/enterprise/email-composer)
- [Filesystem](/docs/enterprise/filesystem)
- [Geolocation](/docs/enterprise/geolocation)
- [Globalization](/docs/enterprise/globalization)
- [Haptics & Vibration](/docs/enterprise/vibration)
- [Keyboard](/docs/enterprise/keyboard)
- [Media](/docs/enterprise/media)
- [Media Capture](/docs/enterprise/media-capture)
- [Native Storage](/docs/enterprise/nativestorage)
- [Network Information](/docs/enterprise/network-information)
- [Screen Orientation](/docs/enterprise/screen-orientation)
- [Social Sharing](/docs/enterprise/social-sharing)
- [Splash Screen](/docs/enterprise/splashscreen)
- [Status Bar](/docs/enterprise/statusbar)

### Integrated Services
- [Active Directory](https://ionicframework.com/integrations/ms-activedirectory-ms-adal)
- [mParticle](/docs/enterprise/mparticle)

### Offline & Storage
- [Offline Storage](/docs/enterprise/offline-storage)

### Payments
- [Apple Payment Pass](/docs/enterprise/apple-payment-pass)
=======
<p class='intro'><a href="https://ionicframework.com/native" target="_blank">Ionic Native Enterprise Edition (EE)</a> is a subscription service that provides premium, supported Capacitor and Cordova plugins, third-party integrations, and pre-built solutions for teams building enterprise-grade apps with Ionic.</p>

<docs-cards class="static-width">
  <docs-card size="lg" header="Native solutions" href="/docs/enterprise/solutions" iconset="/docs/assets/icons/face-id.png,/docs/assets/icons/touch-id.png,/docs/assets/icons/auth0.png,/docs/assets/icons/active-directory.png">
    <p>Complete native solutions for single sign-on, biometrics, and secure offline storage.</p>
  </docs-card>
  <docs-card size="lg" header="Core Device Features" href="/docs/enterprise/android-permissions" iconset="/docs/assets/icons/camera.png,/docs/assets/icons/geolocation.png,/docs/assets/icons/file.png,/docs/assets/icons/keyboard.png">
    <p>Core device features like camera, geolocation, keyboard access, contacts, calendar, and more.</p>
  </docs-card>
  <docs-card size="lg" header="3rd Party Integrations" href="/docs/enterprise/apple-payment-pass" iconset="/docs/assets/icons/aws-amplify.png,/docs/assets/icons/firebase.png,/docs/assets/icons/couchbase.png,/docs/assets/icons/apple-pay.png">
    <p>Connect to third-party services and cloud providers like Firebase, AWS, and Apple Payment Pass.</p>
  </docs-card>
</docs-cards>
<p><br></p>

## Featured Native Solutions

<docs-item-list class="static-width">
  <docs-item header="Identity Vault" href="/docs/enterprise/identity-vault" icon="/docs/assets/icons/logo-identity-vault.png" rounded="false">
    <p>Protect your users and data with multi-layer native security and biometric authentication.</p>
  </docs-item>

  <docs-item header="Auth Connect" href="/docs/enterprise/auth-connect" icon="/docs/assets/icons/logo-auth-connect.png" rounded="false">
    <p>Add single sign-on using a single API and the latest in native security best practices.</p>
  </docs-item>

  <docs-item header="Secure Storage" href="/docs/enterprise/offline-storage" icon="/docs/assets/icons/logo-offline-storage.png" rounded="false">
    <p>Store and access data locally on a mobile or desktop device, even when users are offline.</p>
  </docs-item>
</docs-item-list>

## Popular Core Device Features

<docs-item-list class="static-width">
  <docs-item header="Camera" href="/docs/enterprise/camera" icon="/docs/assets/icons/camera.png">
    <p>Take photos, capture video and choose images from the device's image library.</p>
  </docs-item>
  
  <docs-item header="Keyboard" href="/docs/enterprise/keyboard" icon="/docs/assets/icons/keyboard.png">
    <p>Configure keyboard behavior (show/hide) and display (sizing/visibility).</p>
  </docs-item>
  
  <docs-item header="Calendar" href="/docs/enterprise/calendar" icon="/docs/assets/icons/calendar-icon.png">
    <p>Manage mobile device calendar events.</p>
  </docs-item>

  <docs-item header="Contacts" href="/docs/enterprise/contacts" icon="/docs/assets/icons/contacts-icon.png">
    <p>Access to read, write, or select device contacts.</p>
  </docs-item>

  <docs-item header="Geolocation" href="/docs/enterprise/geolocation" icon="/docs/assets/icons/geolocation.png">
    <p>Device location information, including latitude and longitude.</p>
  </docs-item>

  <docs-item header="File" href="/docs/enterprise/filesystem" icon="/docs/assets/icons/file.png">
    <p>Common file operations such as read/write and directory access.</p>
  </docs-item>
</docs-item-list>

## Popular 3rd Party Integrations

<docs-item-list class="static-width">

  <docs-item header="Firebase" href="/docs/native/firebase" icon="/docs/assets/icons/firebase.png">
    <p>Push notifications, analytics, event tracking, crash reporting and more.</p>
  </docs-item>

  <docs-item header="AWS Amplify" href="/docs/enterprise/aws-amplify" icon="/docs/assets/icons/aws-amplify.png">
    <p>Authentication, analytics, push notifications, AI and ML cloud services, storage, and more.</p>
  </docs-item>

  <docs-item header="Couchbase" href="/docs/enterprise/couchbase-lite" icon="/docs/assets/icons/couchbase.png">
    <p>A fully-featured embedded NoSQL database that runs locally on mobile devices.</p>
  </docs-item>

  <docs-item header="Apple Payment Pass" href="/docs/enterprise/apple-payment-pass" icon="/docs/assets/icons/apple-wallet-icon.png">
    <p>Add credit/debit cards to Apple Wallet.</p>
  </docs-item>

  <docs-item header="Facebook" href="/docs/native/facebook" icon="/docs/assets/icons/facebook-icon.png">
    <p>Connect to the Facebook platform.</p>
  </docs-item>

  <docs-item header="Instagram" href="/docs/native/instagram" icon="/docs/assets/icons/instagram-icon.png">
    <p>Share photos through the Instagram app.</p>
  </docs-item>
</docs-item-list>
>>>>>>> 0f5f1cff
<|MERGE_RESOLUTION|>--- conflicted
+++ resolved
@@ -3,151 +3,6 @@
 tableOfContents: false
 ---
 
-<<<<<<< HEAD
-Community Plugins are a collection of open source Cordova plugins that make it easy to add native functionality to any Ionic app.
-
-Community Plugins are submitted and maintained by the Ionic community. While community members are generally quick to find and fix issues, certain plugins may not function properly. For teams that require dedicated native plugin support, please explore Ionic Native and request a free trial.
-
-## Why Ionic Native Premier?
-
-Take on mobile projects with peace of mind, knowing the native features, security, and performance you need will just work - now and in the future.
-
-For teams building mission-critical apps, Ionic Native is a curated collection of plugins and solutions that are built and supported by Ionic, with stability assurances and guaranteed to work on all major platforms and versions.
-
-<div class="native-ee-pricing">
-  <div class="table-wrap">
-    <table>
-      <thead>
-        <tr>
-          <td>
-            <span class="native-ee-pricing-table">機能</span>
-          </td>
-          <th>
-            <div class="plan-wrap">
-              <span class="native-ee-pricing-table">Community Plugins</span>
-              <div class="price">$0/mo </div>
-            </div>
-          </th>
-          <th>
-            <div class="plan-wrap">
-              <span class="native-ee-pricing-table">Premier Plugins</span>
-              <div class="price" data-toggle="billing-team">
-                Contact Us</div>
-            </div>
-          </th>
-        </tr>
-      </thead>
-      <tbody>
-        <tr class="stripe">
-          <th>
-            Maintainer
-          </th>
-          <td>OSS Community</td>
-          <td>Ionic</td>
-        </tr>
-        <tr>
-          <th>
-            Regular Release Cycles & Updates
-          </th>
-          <td>No</td>
-          <td><svg xmlns="http://www.w3.org/2000/svg" viewBox="0 0 512 512"><path d="M186.301 339.893L96 249.461l-32 30.507L186.301 402 448 140.506 416 110z"/></svg></td>
-        </tr>
-        <tr class="stripe">
-          <th>
-            Support SLA & Ticketing System
-          </th>
-          <td>No</td>
-          <td><svg xmlns="http://www.w3.org/2000/svg" viewBox="0 0 512 512"><path d="M186.301 339.893L96 249.461l-32 30.507L186.301 402 448 140.506 416 110z"/></svg></td>
-        </tr>
-        <tr>
-          <th>
-            Advisory & Support
-          </th>
-          <td>No</td>
-          <td><svg xmlns="http://www.w3.org/2000/svg" viewBox="0 0 512 512"><path d="M186.301 339.893L96 249.461l-32 30.507L186.301 402 448 140.506 416 110z"/></svg></td>
-        </tr>
-        <tr class="stripe">
-          <th>
-            Security & Bug fixes
-          </th>
-          <td>OSS Community</td>
-          <td><svg xmlns="http://www.w3.org/2000/svg" viewBox="0 0 512 512"><path d="M186.301 339.893L96 249.461l-32 30.507L186.301 402 448 140.506 416 110z"/></svg></td>
-        </tr>
-        <tr>
-          <th>
-            Implementation Guidance
-          </th>
-          <td>No</td>
-          <td><svg xmlns="http://www.w3.org/2000/svg" viewBox="0 0 512 512"><path d="M186.301 339.893L96 249.461l-32 30.507L186.301 402 448 140.506 416 110z"/></svg></td>
-        </tr>
-        <tr class="stripe">
-          <th>
-            Guaranteed SLA
-          </th>
-          <td>No</td>
-          <td><svg xmlns="http://www.w3.org/2000/svg" viewBox="0 0 512 512"><path d="M186.301 339.893L96 249.461l-32 30.507L186.301 402 448 140.506 416 110z"/></svg></td>
-        </tr>
-          <th></th>
-          <td></td>
-          <td><a class="btn"
-                href="https://ionicframework.com/enterprise-edition">Learn More</a></td>
-        </tr>
-      </tbody>
-    </table>
-  </div>
-</div>
-
-## Sign Up for Ionic Native
-
-<hubspot-form form-id="7c2c6529-48c0-4d17-86a0-bfd40c849bb1"></hubspot-form>
-
-## Solution List
-
-Accelerate your app development with powerful solutions to common enterprise use cases. Ionic’s growing library are ready to deploy into any of the apps you build.
-
-### Authentication & Security
-- [Auth Connect](/docs/enterprise/auth-connect)
-- [Identity Vault](/docs/enterprise/identity-vault)
-- [Secure Storage](/docs/enterprise/offline-storage)
-
-### Common Device Features
-- [Android Permissions](/docs/enterprise/android-permissions)
-- [App Rate](/docs/enterprise/app-rate)
-- [App Version](/docs/enterprise/app-version)
-- [Badge](/docs/enterprise/badge)
-- [Browser](/docs/enterprise/inappbrowser)
-- [Calendar](/docs/enterprise/calendar)
-- [Camera](/docs/enterprise/camera)
-- [Clipboard](/docs/enterprise/clipboard)
-- [Contacts](/docs/enterprise/contacts)
-- [Deeplinks](/docs/enterprise/deeplinks)
-- [Device](/docs/enterprise/device)
-- [Dialogs](/docs/enterprise/dialogs)
-- [Email Composer](/docs/enterprise/email-composer)
-- [Filesystem](/docs/enterprise/filesystem)
-- [Geolocation](/docs/enterprise/geolocation)
-- [Globalization](/docs/enterprise/globalization)
-- [Haptics & Vibration](/docs/enterprise/vibration)
-- [Keyboard](/docs/enterprise/keyboard)
-- [Media](/docs/enterprise/media)
-- [Media Capture](/docs/enterprise/media-capture)
-- [Native Storage](/docs/enterprise/nativestorage)
-- [Network Information](/docs/enterprise/network-information)
-- [Screen Orientation](/docs/enterprise/screen-orientation)
-- [Social Sharing](/docs/enterprise/social-sharing)
-- [Splash Screen](/docs/enterprise/splashscreen)
-- [Status Bar](/docs/enterprise/statusbar)
-
-### Integrated Services
-- [Active Directory](https://ionicframework.com/integrations/ms-activedirectory-ms-adal)
-- [mParticle](/docs/enterprise/mparticle)
-
-### Offline & Storage
-- [Offline Storage](/docs/enterprise/offline-storage)
-
-### Payments
-- [Apple Payment Pass](/docs/enterprise/apple-payment-pass)
-=======
 <p class='intro'><a href="https://ionicframework.com/native" target="_blank">Ionic Native Enterprise Edition (EE)</a> is a subscription service that provides premium, supported Capacitor and Cordova plugins, third-party integrations, and pre-built solutions for teams building enterprise-grade apps with Ionic.</p>
 
 <docs-cards class="static-width">
@@ -185,11 +40,11 @@
   <docs-item header="Camera" href="/docs/enterprise/camera" icon="/docs/assets/icons/camera.png">
     <p>Take photos, capture video and choose images from the device's image library.</p>
   </docs-item>
-  
+
   <docs-item header="Keyboard" href="/docs/enterprise/keyboard" icon="/docs/assets/icons/keyboard.png">
     <p>Configure keyboard behavior (show/hide) and display (sizing/visibility).</p>
   </docs-item>
-  
+
   <docs-item header="Calendar" href="/docs/enterprise/calendar" icon="/docs/assets/icons/calendar-icon.png">
     <p>Manage mobile device calendar events.</p>
   </docs-item>
@@ -234,5 +89,4 @@
   <docs-item header="Instagram" href="/docs/native/instagram" icon="/docs/assets/icons/instagram-icon.png">
     <p>Share photos through the Instagram app.</p>
   </docs-item>
-</docs-item-list>
->>>>>>> 0f5f1cff
+</docs-item-list>