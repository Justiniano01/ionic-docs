--- conflicted
+++ resolved
@@ -20,11 +20,7 @@
 | `ionViewWillLeave` | コンポーネントを離脱するアニメーションがはじまる時に発火します。  |
 | `ionViewDidLeave`  | コンポーネントを離脱するアニメーションが終了した時に発火します。 |
 
-<<<<<<< HEAD
 ライフサイクルメソッドはVueコンポーネントのルートにある関数として、Vueコンポーネントからアクセスすることができます:
-=======
-The lifecycles are defined the same way Vue lifecycle methods are - as functions at the root of your Vue component:
->>>>>>> ef03a7b0
 
 ```typescript
 import { IonPage } from '@ionic/vue';
@@ -50,9 +46,6 @@
 })
 ```
 
-<<<<<<< HEAD
-> ライフサイクルメソッドを順番に発火させるためには、ページに `IonPage` コンポーネントが使われてる必要があります。
-=======
 ### Composition API Hooks
 
 These lifecycles can also be expressed using Vue 3's Composition API:
@@ -94,7 +87,6 @@
 
 > Pages in your app need to be using the `IonPage` component in order for lifecycle methods and hooks to fire properly.
 
->>>>>>> ef03a7b0
 
 ## Ionic Frameworkがページのライフを処理する仕組み
 
