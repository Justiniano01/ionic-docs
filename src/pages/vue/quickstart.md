--- conflicted
+++ resolved
@@ -501,13 +501,9 @@
 </script>
 ```
 
-<<<<<<< HEAD
+> Each view must contain an `IonPage` component. Page transitions will not work correctly without it. See the [IonPage Documentation](./navigation#ionpage) for more information.
+
 ここでの内容は、 `Home` コンポーネントに似ています。異なるのは、 `IonBackButton` コンポーネントです。これは、前のrouteに戻るために使用されます。簡単でしょ?わかりました、でもページをリロードしたらどうなりますか?
-=======
-> Each view must contain an `IonPage` component. Page transitions will not work correctly without it. See the [IonPage Documentation](./navigation#ionpage) for more information.
-
-The content here should look similar to the `Home` component. What is different here is the `IonBackButton` component. This is used to navigate back to the previous route. Seems easy enough, right? Ok, but what if we reload the page?
->>>>>>> 447ca501
 
 この場合、インメモリ内から履歴は失われるため、 戻るボタンは表示されません。この問題を解決するには、 `default-href` 属性値を、履歴がない場合にナビゲートするURLに設定します。
 
@@ -517,9 +513,6 @@
 
 これで、アプリの履歴がない場合も、home routeに戻るための戻るボタンを表示することができます。
 
-<<<<<<< HEAD
-## アイコンの追加
-=======
 ## Calling Methods on Components
 
 In order to call a method on any of the Ionic Vue components, you will first need to get a reference to the component instance. Next, you will need to access the underlying Web Component using `$el` and call the method.
@@ -530,7 +523,7 @@
 <template>
   <ion-content ref="content">
     <ion-button @click="scrollToBottom">Scroll to Bottom</ion-button>
-    
+
     ...
   </ion-content>
 </template>
@@ -538,7 +531,7 @@
 <script lang="ts">
   import { IonButton, IonContent } from '@ionic/vue';
   import { defineComponent, ref } from 'vue';
-  
+
   export default defineComponent({
     components: { IonButton, IonContent },
     setup() {
@@ -546,7 +539,7 @@
       const scrollToBottom = () => {
         content.value.$el.scrollToBottom(300);
       }
-      
+
       return { content, scrollToBottom }
     }
   });
@@ -554,7 +547,6 @@
 ```
 
 ## Adding Icons
->>>>>>> 447ca501
 
 Ionic Vueには [Ionicons](https://ionicons.com/) がプリインストールされています。開発者がアプリケーションで使用できるオプションはいくつかあります。
 
