---
previousText: 'Scaffolding'
previousUrl: '/docs/building/scaffolding'
nextText: 'Cross Platform'
nextUrl: '/docs/building/cross-platform'
---

# v4への移行ガイド

<<<<<<< HEAD
## 概要
=======
> For a **complete list of breaking changes** from Ionic 3 to Ionic 4, please refer to [the breaking changes document](https://github.com/ionic-team/ionic/blob/master/angular/BREAKING.md) in the Ionic core repo.

## Migrating from Ionic 3.0 to Ionic 4.0 - Overview
>>>>>>> 1bb93488

既存のアプリケーションをIonic 3から4に移行するときは、次の一般的なプロセスをお勧めします。

1. `blank` スターターを使用して新しいプロジェクトを作成します ([アプリ開発をはじめる](/docs/building/starting)を参照)
1. AngularのServiceを `src/providers` から `src/app/services`にコピーする
   - サービスの`@Injectable()` デコレーターに`{ providedIn: 'root' }`を含まなければなりません。詳しくは、Angularの[プロバイダー](https://angular.jp/guide/providers)をご覧ください。
1. ディレクトリ構成が変化することを念頭に置いて（`src/components`が`src/app/components`になるなど）、rootに置かれている他のアイテム（Pipe、Componentなど）をコピーします。
1. グローバルに適用しているSassのスタイルシートを `src/app/app.scss` から `src/global.scss` に移動します。
1. 次の点に注意しながら、ページごと、または機能ごとにアプリケーションの残りをコピーします。
   - Shadow DOMはデフォルトで有効になっています。
   - PageとComponentのSassは、Page/Component名でくくられなくなり、Angularの`@Component`デコレーターのオプションである[`styleUrls`](https://angular.io/api/core/Component#styleUrls)を利用します。
   - RxJSはv5からv6にアップデートされました([RxJSの変更点](#rxjs-changes)を参照)
   - 一部のライフサイクルはAngularのものに置き換える必要があります([ライフサイクルイベント](#lifecycle-events)を参照)
   - マークアップの変更が必要になる場合があります (移行ツールを利用することができます。[マークアップの変更](#markup-changes)をご覧ください)

多くの場合、Ionic CLIを使用して新しいオブジェクトを生成してからコードをコピーするとうまくいきます。例：`ionic g service weather` は`Weather`というServiceとテストを生成します。その後、必要に応じて少し修正を加えて、コードを古いプロジェクトからコピーします。これは、適切な構造に従っていることを確認するのに役立ちます。また、ユニットテストも生成します。

## パッケージ名の変更

Ionic 4のパッケージ名は`@ionic/angular`です。Ionic 3をアンインストールし、新しいパッケージ名を利用してIonic 4をインストールします。

```shell
$ npm uninstall ionic-angular
$ npm install @ionic/angular
```

アプリの移行中に、`ionic-angular`から`@ionic/angular`にアップデートします。

## プロジェクト構成

Ionic 3アプリとIonic 4アプリの大きな違いの1つは、プロジェクト全体のレイアウトと構造です。v3では、Ionicアプリにはアプリの設定方法とフォルダ構造の外観に関するオリジナルのやり方がありました。v4では、サポートされている各フレームワークの推奨設定に従うように変更されました。

たとえば、アプリがAngularを使用している場合、そのプロジェクト構造はAngular CLIアプリとまったく同じになります。この変更は、対応するのはそれほど難しくありませんが、共通パターンとドキュメントの一貫性を保つのに役立ちます。

<div style="display: flex;">
    <figure style="display: flex; flex-direction: column; width: 50%; margin-right: 5px;">
        <file-tree style="flex: 1">
            <file-tree-directory name="src">
                <file-tree-directory name="app">
                    <file-tree-directory name="about" collapsed></file-tree-directory>
                    <file-tree-directory name="home" collapsed></file-tree-directory>
                    <file-tree-file name="app-routing.module.ts"></file-tree-file>
                    <file-tree-file name="app.component.html"></file-tree-file>
                    <file-tree-file name="app.component.spec.ts"></file-tree-file>
                    <file-tree-file name="app.component.ts"></file-tree-file>
                    <file-tree-file name="app.module.ts"></file-tree-file>
                </file-tree-directory>
                <file-tree-directory name="assets" collapsed></file-tree-directory>
                <file-tree-directory name="environments" collapsed></file-tree-directory>
                <file-tree-directory name="theme" collapsed></file-tree-directory>
                <file-tree-file name="global.scss"></file-tree-file>
                <file-tree-file name="index.html"></file-tree-file>
                <file-tree-file name="karma.conf.js"></file-tree-file>
                <file-tree-file name="main.ts"></file-tree-file>
                <file-tree-file name="polyfills.ts"></file-tree-file>
                <file-tree-file name="test.ts"></file-tree-file>
                <file-tree-file name="tsconfig.app.json"></file-tree-file>
                <file-tree-file name="tsconfig.spec.json"></file-tree-file>
            </file-tree-directory>
            <file-tree-file name=".gitignore"></file-tree-file>
            <file-tree-file name="angular.json"></file-tree-file>
            <file-tree-file name="ionic.config.json"></file-tree-file>
            <file-tree-file name="package.json"></file-tree-file>
            <file-tree-file name="tsconfig.json"></file-tree-file>
            <file-tree-file name="tslint.json"></file-tree-file>
        </file-tree>
        <figcaption>Ionic 4</figcaption>
    </figure>
    <figure style="display: flex; flex-direction: column; width: 50%; margin-left: 5px;">
        <file-tree style="flex: 1">
            <file-tree-directory name="src">
                <file-tree-directory name="app">
                    <file-tree-file name="app.component.html"></file-tree-file>
                    <file-tree-file name="app.html"></file-tree-file>
                    <file-tree-file name="app.module.ts"></file-tree-file>
                    <file-tree-file name="app.scss"></file-tree-file>
                    <file-tree-file name="main.ts"></file-tree-file>
                </file-tree-directory>
                <file-tree-directory name="assets" collapsed></file-tree-directory>
                <file-tree-directory name="pages">
                    <file-tree-directory name="about" collapsed></file-tree-directory>
                    <file-tree-directory name="home" collapsed></file-tree-directory>
                </file-tree-directory>
                <file-tree-directory name="theme" collapsed></file-tree-directory>
                <file-tree-file name="index.html"></file-tree-file>
                <file-tree-file name="manifest.json"></file-tree-file>
                <file-tree-file name="service-worker.js"></file-tree-file>
            </file-tree-directory>
            <file-tree-file name=".gitignore"></file-tree-file>
            <file-tree-file name="ionic.config.json"></file-tree-file>
            <file-tree-file name="package.json"></file-tree-file>
            <file-tree-file name="tsconfig.json"></file-tree-file>
            <file-tree-file name="tslint.json"></file-tree-file>
        </file-tree>
        <figcaption>Ionic 3</figcaption>
    </figure>
</div>

上記の比較は、v4アプリのプロジェクト構造の例です。一般的なAngularプロジェクト開発の経験を持つ開発者にとっては、これはとてもなじみがあるはずです。

`src/`が、アプリのホームディレクトリとなっています。これには`index.html`と画像など、環境設定やアプリ固有の設定ファイルが入っています。

この新しいレイアウトを利用するために、アプリを移行する時は、まずCLIを使用してベースとなる新しいプロジェクトを作成することをお勧めします。次に、新しいプロジェクトのレイアウトを使用して、アプリの機能を1つずつ移行します。Page/Componentなどを`src/app/`フォルダに移動する必要があります。

あなたのIonic設定ファイルにある`type`が適切であることを確認してください。v3のプロジェクトタイプは`ionic-angular`です。v4のプロジェクトタイプは`angular`です。この値が正しくない場合、CLIは正しくないビルドスクリプトを呼び出すことがあります。

以下を例として、`ionic.config.json`をご覧ください。

```json
{
  "name": "my-app",
  "type": "angular"
}
```

## RxJSの変更

v3からv4で、RxJSはバージョン6に更新されました。これは、オペレーターとコアのRxJSの関数のインポートパスのほとんどが変更になります。詳細は<a href="https://github.com/ReactiveX/rxjs/blob/master/MIGRATION.md" target="_blank">RxJS Migration Guide</a>をご覧ください。

## ライフサイクルイベント

v4では、[Angular](https://angular.io/guide/lifecycle-hooks)が提供する一般的なイベントを利用できるようになりました。しかし、場合によっては、遷移してComponentのアニメーションが終了してから発生するイベントを使うことをお勧めします。v3から、`ionViewWillEnter`, `ionViewDidEnter`, `ionViewWillLeave`, `ionViewDidLeave`が移植されました。これらのイベントを利用してして、Ionicの独自のアニメーションシステムとアクションを調整します。

ルート変更中にコンポーネントのアニメーション化が完了したときに発生するイベントにアクセスすることをお勧めします。この場合には、ionViewWillEnter、ionViewDidEnter、ionViewWillLeave、およびionViewDidLeaveV3から移植されてきました。これらのイベントを使用して、Ionicのアニメーションシステムと調整します。

古いイベント`ionViewDidLoad`、`ionViewCanLeave`、`ionViewCanEnter`は削除されました。適切なAngularの選択肢を利用する必要があります。詳細については、[router-outlet docs](/docs/api/router-outlet)のドキュメントをチェックしてください。

## オーバーレイコンポーネント

Ionicの以前のバージョンでは、Loading、Toast、Alertなどのオーバーレイコンポーネントは同期的に生成されていました。Ionic v4では、これらのコンポーネントはすべて非同期に作成されています。この結果、APIはPromiseベースになりました。

```typescript
// v3
showAlert() {
  const alert = this.alertCtrl.create({
    message: "Hello There",
    subHeader: "I'm a subheader"
  });

  alert.present();
}
```

v4ではPromiseが使われています。

```typescript
showAlert() {
  this.alertCtrl.create({
    message: "Hello There",
    subHeader: "I'm a subheader"
  }).then(alert => alert.present());
}

// Or using async/await

async showAlert() {
  const alert = await this.alertCtrl.create({
    message: "Hello There",
    subHeader: "I'm a subheader"
  });

  await alert.present();
}
```

## ナビゲーション

v4では、ナビゲーションが最も多くの変更がありました。`NavController`はオリジナルのものを使わずに、公式のAngular Routerと統合しました。これは、アプリケーション間で一貫したルーティング体験を提供するだけでなく、はるかに信頼性が高くなります。Angularチームのdocsサイトには、ルーターの詳細を網羅した<a href="http://angular.io/guide/router" target="_blank">excellent guide</a>があります。

ユーザーが慣れ親しんでいるプラットフォーム固有のアニメーションを提供するために、`ion-router-outlet`をAngularアプリ用に作成しました。これはAngularの場合と同様に`router-outlet`機能しますが、スタックベースのナビゲーション（tabs）とアニメーションを提供します。

v4プロジェクトでのナビゲーション機能の詳細な説明は、[Angular navigation guide](/docs/navigation/angular)をご覧ください。


## Lazy Loading

ナビゲーションを変更したため、v4ではLazy Loadingの仕組みも変更となりました。

v3では、一般的にLazy Loadingの設定は次の通りでした。

```typescript
// home.page.ts
@IonicPage({
  segment: 'home'
})
@Component({ ... })
export class HomePage {}

// home.module.ts
@NgModule({
  declarations: [HomePage],
  imports: [IonicPageModule.forChild(HomePage)]
})
export class HomePageModule {}
```

しかしながらv4では、Angular routerのやり方である`loadChildren`を使います。

```typescript
// home.module.ts
@NgModule({
  imports: [
    IonicModule,
    RouterModule.forChild([{ path: '', component: HomePage }])
  ],
  declarations: [HomePage]
})
export class HomePageModule {}

// app.module.ts
@NgModule({
  declarations: [AppComponent],
  imports: [
    BrowserModule,
    IonicModule.forRoot(),
    RouterModule.forRoot([
      { path: 'home', loadChildren: './pages/home/home.module#HomePageModule' },
      { path: '', redirectTo: 'home', pathMatch: 'full' }
    ])
  ],
  bootstrap: [AppComponent]
})
export class AppModule {}
```

v4プロジェクトでのLazy Loadingの詳細な説明は、[Angular navigation guide](docs/navigation/angular#lazy-loading-routes)を調べてください。

## マークアップの変更

v4でCustom Elementsに移行したため、各コンポーネントのマークアップに大きな変更があります。これらの変更はすべてCustom Elementsの仕様に準拠しており、ドキュメント化して<a href="https://github.com/ionic-team/ionic/blob/master/angular/BREAKING.md#breaking-changes" target="_blank">GitHubで公開しています。</a>

これらのマークアップの変更を支援するために、TSLintベースの<a href="https://github.com/ionic-team/v4-migration-tslint" target="_blank">移行ツール</a>をリリースしました。これは、問題を検出し、それらのいくつかを自動的に修正することもできます。

## Migrating from Ionic 1.0 to Ionic 4.0 - Overview

### Ionic 1.0 to Ionic 4.0: What’s Involved?

Migrating from Ionic 1 to Ionic 4.0 involves moving from AngularJS (aka Angular 1) to Angular 7+. There are many architectural differences between these versions, so some of the app code will have to be rewritten. The amount of work involved depends on the complexity and size of your app.

One upside is that for the most part, the Ionic UI components you know and love from V1 haven’t changed much. 

Here are some considerations to review before beginning the upgrade:
- **App complexity**: Naturally, the larger and more complex the app is, the longer it will take to migrate.
- **Framework support**: In 2019, Ionic will release full support for React and Vue. You can also use Ionic Framework components [without a framework](/docs/installation/cdn/). Since these are not production ready yet, we recommend sticking with Angular or waiting until the other framework support is available.
- **Budget and team makeup**: The length of a migration project will vary based on the size of your team, the complexity of the app, and the amount of time allotted to make the transition.

### Suggested Strategy
Once your development team has identified a good time frame for beginning the migration, Ionic recommends feature-freezing the Ionic 1 application and getting the code in order: Fix any major bugs, eliminate tech debt, and reorganize as you see fit. Then, identify which features to migrate over and which to abandon. 

Once the Ionic 1 app is stable, create a new Ionic 4.0 project. The majority of the dev team’s attention should be given to the new project; only bugs should be fixed in the Ionic 1 app to ensure that the transition happens as quickly and smoothly as possible.

Once the team is comfortable that the Ionic 4.0 app has become stable and has fulfilled a core set of features, you can then shut down the Ionic 1 app.

### Moving From AngularJS to Angular
Please reference official [Angular upgrade guide](https://angular.io/guide/upgrade) information.

### Ionic Changes
Our Ionic 3.0 to Ionic 4.0 migration sections above may prove to be a useful reference. Generate a new Ionic 4.0 project using the blank starter (see [Starting an App](/docs/building/starting). Spend time getting familiar with Ionic 4.0 components. Happy building!

### Need Assistance?
If your team would like assistance with the migration, please [reach out to us](https://ionicframework.com/enterprise-engine)! Ionic offers Advisory Services, which includes Ionic 4.0 training, architecture reviews, and migration assistance.<|MERGE_RESOLUTION|>--- conflicted
+++ resolved
@@ -7,13 +7,9 @@
 
 # v4への移行ガイド
 
-<<<<<<< HEAD
-## 概要
-=======
 > For a **complete list of breaking changes** from Ionic 3 to Ionic 4, please refer to [the breaking changes document](https://github.com/ionic-team/ionic/blob/master/angular/BREAKING.md) in the Ionic core repo.
 
 ## Migrating from Ionic 3.0 to Ionic 4.0 - Overview
->>>>>>> 1bb93488
 
 既存のアプリケーションをIonic 3から4に移行するときは、次の一般的なプロセスをお勧めします。
 
@@ -253,7 +249,7 @@
 
 Migrating from Ionic 1 to Ionic 4.0 involves moving from AngularJS (aka Angular 1) to Angular 7+. There are many architectural differences between these versions, so some of the app code will have to be rewritten. The amount of work involved depends on the complexity and size of your app.
 
-One upside is that for the most part, the Ionic UI components you know and love from V1 haven’t changed much. 
+One upside is that for the most part, the Ionic UI components you know and love from V1 haven’t changed much.
 
 Here are some considerations to review before beginning the upgrade:
 - **App complexity**: Naturally, the larger and more complex the app is, the longer it will take to migrate.
@@ -261,7 +257,7 @@
 - **Budget and team makeup**: The length of a migration project will vary based on the size of your team, the complexity of the app, and the amount of time allotted to make the transition.
 
 ### Suggested Strategy
-Once your development team has identified a good time frame for beginning the migration, Ionic recommends feature-freezing the Ionic 1 application and getting the code in order: Fix any major bugs, eliminate tech debt, and reorganize as you see fit. Then, identify which features to migrate over and which to abandon. 
+Once your development team has identified a good time frame for beginning the migration, Ionic recommends feature-freezing the Ionic 1 application and getting the code in order: Fix any major bugs, eliminate tech debt, and reorganize as you see fit. Then, identify which features to migrate over and which to abandon.
 
 Once the Ionic 1 app is stable, create a new Ionic 4.0 project. The majority of the dev team’s attention should be given to the new project; only bugs should be fixed in the Ionic 1 app to ensure that the transition happens as quickly and smoothly as possible.
 
