---
previousText: 'Running Overview'
previousUrl: '/docs/building/running'
nextText: 'Running on Android'
nextUrl: '/docs/building/android'
---

# iOSでの開発

このガイドでは、[Capacitor](/docs/faq/glossary#capacitor) または [Cordova](/docs/faq/glossary#cordova)を使用してIonicアプリをiOSのシミュレータとデバイス上で実行する方法について説明します。

> iOS上でIonicアプリケーションを実行するための2つの方法があります。[Xcode上で実行すること](#running-with-xcode) と [Ionic CLIを使って実行することです](#running-with-the-ionic-cli)。 Xcode上での実行は一般的で安定していますが、Ionic CLIを使った方法は[ライブリロード](/docs/faq/glossary#livereload)を利用することができます。

## プロジェクト設定

アプリをiOSシミュレータやデバイスにデプロイする前に、ネイティブのプロジェクトを設定する必要があります。

1. <strong>ネイティブのプロジェクトが存在しない場合は、以下を実行します。</strong>

    Capacitorの場合は、以下を実行します。

    ```shell
    $ ionic capacitor add ios
    ```

    Cordovaの場合は、以下を実行します。

    ```shell
    $ ionic cordova prepare ios
    ```

1. <strong>[Package ID](/docs/faq/glossary#package-id)を設定</strong>

    Capacitorの場合は、`capacitor.config.json` ファイルを開き、`appId`プロパティを変更します。

    Cordovaの場合は、`config.xml`ファイルを開き、`id`を変更し`<widget>`でルートを設定します。要素の属性を変更します。詳しくは [the Cordova documentation](https://cordova.apache.org/docs/en/latest/config_ref/#widget) をご覧ください。

1. <strong><b>Xcode</b>でプロジェクトを開きます</strong>

    Capacitorの場合は、次のコマンドを実行してXcodeでアプリを開きます。

    ```shell
    $ ionic capacitor open ios
    ```

    Cordovaの場合は、Xcodeを起動したあと、**File** &raquo; **Open**からアプリを探します。アプリのディレクトリ`platforms/ios`を開きます。

1. <strong><b>Projectのナビゲーション</b>から、プロジェクトのrootにあるproject editorを開きます。**Identity**で、設定されている Package ID は Bundle Identifier と一致していることを確認します。</strong>

    ![Xcode Identity Setup](/docs/assets/img/running/ios-xcode-identity-setup.png)

1. <strong>同じproject editorの<b>Signing</b>で、セクションで、<b>Automatically manage signing</b>が有効になっていることを確認します。</strong> 次に、Development Teamを選択してください。Development Teamを選択すると、Xcodeは自動的にプロビジョニングと署名を準備しようとします。

    ![Xcode Signing Setup](/docs/assets/img/running/ios-xcode-signing-setup.png)

## Xcodeで実行する

このワークフローでは、Xcodeは一般的なコンパイルと署名の問題を自動的に修正できます。

1. <strong>Ionicアプリを開発し、それをネイティブプロジェクトと同期させます。</strong>

    変更が検知がある度に、iOSシミュレータやデバイスが変更を検知するより前に、IonicアプリをWebアセットにビルドする必要があります。その後、Webアセットをネイティブプロジェクトにコピーします。幸いなことに、このプロセスはIonic CLIコマンドひとつで簡単にできます。

    Capacitorの場合は、以下を実行します。

    ```shell
    $ ionic capacitor copy ios
    ```

    Cordovaの場合は、以下を実行します。

    ```shell
    $ ionic cordova prepare ios
    ```

1. <strong>Xcodeで、目的のシミュレータまたはデバイスを選択して再生ボタンをクリックします。</strong>

    ![Xcode Play Button Area](/docs/assets/img/running/ios-xcode-play-button-area.png)

## Ionic CLIを使用して実行する

Ionic CLIは、コマンドひとつで、Ionicアプリを作成、コピーし、iOSシミュレータやデバイスにデプロイできます。　`ionic serve`のような[ライブリロード](/docs/faq/glossary#livereload) 機能を利用するために、開発用のサーバを遅延することもできます。

<<<<<<< HEAD
Cordovaの場合は、次のコマンドを実行して、ライブリロードのための開発サーバーを起動するCLIプロセスを起動します。
=======
With live-reload, changes made to the app's source files trigger a rebuild of web assets and the changes are reflected on the simulator or device without having to deploy again.

> **Warning**: For iOS devices, the device and the computer need to be on the same Wi-Fi network. An external URL for the dev server is also required so the device can connect to it. Use `--address=0.0.0.0` to bind to external addresses.

### Live-reload with Capacitor

Capacitor does not yet have a way to build native projects. It relies on Xcode to build and deploy app binaries. However, the Ionic CLI can boot up a live-reload server and configure Capacitor to use it with a single command.

Run the following, then select a target simulator or device and click the play button in Xcode:
>>>>>>> 2fc6bfa7

```shell
$ ionic capacitor run ios -l --address=0.0.0.0
```

<<<<<<< HEAD
これで、アプリのソースファイルに変更が加えられたときに、Webアセットが再構築され、再度デプロイすることなくシミュレータまたはデバイスに反映されます。
=======
### Live-reload with Cordova

Cordova can build and deploy native projects programmatically.

To boot up a live-reload server, build, and deploy the app, run the following:

```shell
$ ionic cordova run ios -l --address=0.0.0.0
```
>>>>>>> 2fc6bfa7

## Safari Web Inspectorを使う

Safariは、iOSシミュレータとデバイスに対してWeb Inspectorをサポートしています。**Develop**メニューを開き、シミュレータまたはデバイスを選択してから、Ionicアプリを選択してWeb Inspectorを開きます。

> **Develop** が表示されない場合は、 **Safari** &raquo; **Preferences** &raquo; **Advanced** &raquo; **Show Develop menu in menu bar** を有効にしてください。

![Safari Web Inspector](/docs/assets/img/running/ios-safari-web-inspector-timelines.png)

## ネイティブログの表示

ネイティブログはXcodeの **Console** にあります。

> **Console** が表示されない場合, **View** &raquo; **Debug Area** &raquo; **Activate Console**を有効化してください。

![Xcode Console](/docs/assets/img/running/ios-xcode-console.png)<|MERGE_RESOLUTION|>--- conflicted
+++ resolved
@@ -81,9 +81,6 @@
 
 Ionic CLIは、コマンドひとつで、Ionicアプリを作成、コピーし、iOSシミュレータやデバイスにデプロイできます。　`ionic serve`のような[ライブリロード](/docs/faq/glossary#livereload) 機能を利用するために、開発用のサーバを遅延することもできます。
 
-<<<<<<< HEAD
-Cordovaの場合は、次のコマンドを実行して、ライブリロードのための開発サーバーを起動するCLIプロセスを起動します。
-=======
 With live-reload, changes made to the app's source files trigger a rebuild of web assets and the changes are reflected on the simulator or device without having to deploy again.
 
 > **Warning**: For iOS devices, the device and the computer need to be on the same Wi-Fi network. An external URL for the dev server is also required so the device can connect to it. Use `--address=0.0.0.0` to bind to external addresses.
@@ -93,15 +90,11 @@
 Capacitor does not yet have a way to build native projects. It relies on Xcode to build and deploy app binaries. However, the Ionic CLI can boot up a live-reload server and configure Capacitor to use it with a single command.
 
 Run the following, then select a target simulator or device and click the play button in Xcode:
->>>>>>> 2fc6bfa7
 
 ```shell
 $ ionic capacitor run ios -l --address=0.0.0.0
 ```
 
-<<<<<<< HEAD
-これで、アプリのソースファイルに変更が加えられたときに、Webアセットが再構築され、再度デプロイすることなくシミュレータまたはデバイスに反映されます。
-=======
 ### Live-reload with Cordova
 
 Cordova can build and deploy native projects programmatically.
@@ -111,7 +104,6 @@
 ```shell
 $ ionic cordova run ios -l --address=0.0.0.0
 ```
->>>>>>> 2fc6bfa7
 
 ## Safari Web Inspectorを使う
 
