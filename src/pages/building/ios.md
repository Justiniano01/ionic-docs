--- conflicted
+++ resolved
@@ -8,11 +8,6 @@
 
 # iOSでの開発
 
-<<<<<<< HEAD
-このガイドでは、[Capacitor](/docs/faq/glossary#capacitor) または [Cordova](/docs/faq/glossary#cordova)を使用してIonicアプリをiOSのシミュレータとデバイス上で実行する方法について説明します。
-
-> iOS上でIonicアプリケーションを実行するための2つの方法があります。[Xcode上で実行すること](#running-with-xcode) と [Ionic CLIを使って実行することです](#running-with-the-ionic-cli)。 Xcode上での実行は一般的で安定していますが、Ionic CLIを使った方法は[ライブリロード](/docs/faq/glossary#livereload)を利用することができます。
-=======
 <p class="intro">This guide covers how to run and debug Ionic apps on iOS simulators and devices using <a href="/docs/faq/glossary#capacitor">Capacitor</a> or <a href="/docs/faq/glossary#cordova">Cordova</a>.</p>
 
 There are two workflows for running Ionic apps on iOS:
@@ -22,7 +17,6 @@
 The Xcode approach is generally more stable, but the Ionic CLI approach offers [live-reload](/docs/faq/glossary#livereload) functionality.
 
 > To develop for iOS, make sure you have followed the [iOS Environment Setup](/docs/installation/ios).
->>>>>>> 60eab349
 
 ## プロジェクト設定
 
@@ -124,17 +118,11 @@
 
 ### Safari Web Inspectorを使う
 
-<<<<<<< HEAD
-Safariは、iOSシミュレータとデバイスに対してWeb Inspectorをサポートしています。**Develop**メニューを開き、シミュレータまたはデバイスを選択してから、Ionicアプリを選択してWeb Inspectorを開きます。
-
-> **Develop** が表示されない場合は、 **Safari** &raquo; **Preferences** &raquo; **Advanced** &raquo; **Show Develop menu in menu bar** を有効にしてください。
-=======
 Safari has Web Inspector support for iOS simulators and devices. Open the **Develop** menu and select the simulator or device, then select the Ionic App to open Web Inspector.
 
 > If the **Develop** menu is hidden, enable it in **Safari** &raquo; **Preferences** &raquo; **Advanced** &raquo; **Show Develop menu in menu bar**.
 >
 > If the app isn't listed, the Web Inspector may need to be enabled on the device in **Settings** &raquo; **Safari** &raquo; **Advanced** &raquo; **Web Inspector**.
->>>>>>> 60eab349
 
 ![Safari Web Inspector](/docs/assets/img/running/ios-safari-web-inspector-timelines.png)
 
