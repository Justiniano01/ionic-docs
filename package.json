{
  "name": "ionic-docs",
  "private": true,
  "version": "1.0.0",
  "description": "The official Ionic documentation",
  "author": "Ionic Team",
  "license": "Apache-2.0",
  "scripts": {
    "start": "stencil build --dev --serve --watch",
    "prestart": "npm run -s build-all",
    "build": "stencil build --prerender",
    "build.ci": "npm run build-all && stencil build --prerender --ci",
    "prebuild": "npm run -s build-all",
    "lint": "tslint --config tslint.json --project tsconfig.json",
    "build-all": "ts-node -P scripts/tsconfig.json scripts/build-all",
    "build-data": "ts-node -P scripts/tsconfig.json scripts/build-data",
    "build-pages": "ts-node -P scripts/tsconfig.json scripts/build-pages",
    "build-menus": "ts-node -P scripts/tsconfig.json scripts/build-menus",
    "watch-pages": "ts-node -P scripts/tsconfig.json scripts/watch-pages"
  },
  "dependencies": {
<<<<<<< HEAD
    "@ionic/core": "^4.3.0",
    "@ionic/docs": "^4.3.0",
    "@stencil/router": "one",
=======
    "@ionic/core": "^4.4.2",
    "@ionic/docs": "^4.4.2",
    "@stencil/core": "^0.18.1",
    "@stencil/router": "^0.3.3",
>>>>>>> 01ef5f7b
    "compression": "^1.7.4",
    "express": "^4.16.4",
    "helmet": "^3.16.0",
    "throng": "^4.0.0"
  },
  "devDependencies": {
    "@stencil/core": "one",
    "@types/prismjs": "^1.9.1",
<<<<<<< HEAD
    "chokidar": "^3.0.0",
    "fast-glob": "^2.2.6",
    "front-matter": "^3.0.2",
    "fs-extra": "^7.0.1",
    "husky": "^1.3.1",
=======
    "chokidar": "^2.1.6",
    "fast-glob": "^2.2.7",
    "front-matter": "^3.0.2",
    "fs-extra": "^7.0.1",
    "husky": "^1.3.1",
    "jsdom": "^15.1.1",
>>>>>>> 01ef5f7b
    "listr": "^0.14.3",
    "marked": "^0.6.2",
    "node-fetch": "^2.3.0",
    "ora": "^3.1.0",
    "prismjs": "~1.16.0",
    "ts-node": "^8.0.2",
    "tslint": "^5.16.0",
    "tslint-ionic-rules": "0.0.21"
  },
  "husky": {
    "hooks": {
      "pre-commit": "npm run lint"
    }
  },
  "heroku-run-build-script": true
}<|MERGE_RESOLUTION|>--- conflicted
+++ resolved
@@ -19,38 +19,22 @@
     "watch-pages": "ts-node -P scripts/tsconfig.json scripts/watch-pages"
   },
   "dependencies": {
-<<<<<<< HEAD
-    "@ionic/core": "^4.3.0",
-    "@ionic/docs": "^4.3.0",
-    "@stencil/router": "one",
-=======
     "@ionic/core": "^4.4.2",
     "@ionic/docs": "^4.4.2",
-    "@stencil/core": "^0.18.1",
-    "@stencil/router": "^0.3.3",
->>>>>>> 01ef5f7b
+    "@stencil/router": "one",
     "compression": "^1.7.4",
     "express": "^4.16.4",
     "helmet": "^3.16.0",
     "throng": "^4.0.0"
   },
   "devDependencies": {
-    "@stencil/core": "one",
+    "@stencil/core": "1.0.2",
     "@types/prismjs": "^1.9.1",
-<<<<<<< HEAD
     "chokidar": "^3.0.0",
-    "fast-glob": "^2.2.6",
-    "front-matter": "^3.0.2",
-    "fs-extra": "^7.0.1",
-    "husky": "^1.3.1",
-=======
-    "chokidar": "^2.1.6",
     "fast-glob": "^2.2.7",
     "front-matter": "^3.0.2",
     "fs-extra": "^7.0.1",
     "husky": "^1.3.1",
-    "jsdom": "^15.1.1",
->>>>>>> 01ef5f7b
     "listr": "^0.14.3",
     "marked": "^0.6.2",
     "node-fetch": "^2.3.0",
