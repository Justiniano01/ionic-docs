{
  "name": "ionic-docs",
  "version": "0.0.0",
  "private": true,
  "scripts": {
    "docusaurus": "docusaurus",
    "prestart": "npm run generate-markdown",
    "start": "docusaurus start",
    "prebuild": "npm run generate-markdown",
    "build": "docusaurus build",
    "swizzle": "docusaurus swizzle",
    "deploy": "docusaurus deploy",
    "serve": "docusaurus serve",
    "clear": "docusaurus clear",
    "generate-markdown": "concurrently \"node scripts/api\" \"node scripts/cli\""
  },
  "dependencies": {
<<<<<<< HEAD
    "@ionic-internal/ionic-ds": "4.1.4",
    "@ionic/core": "^5.6.8",
    "@ionic/docs": "^5.6.8",
    "@sentry/node": "^5.27.3",
    "@stencil/router": "^1.0.1",
    "@stencil/sass": "^1.3.2",
    "compression": "^1.7.4",
    "express": "^4.16.4",
    "helmet": "^3.23.1",
    "moment": "^2.27.0",
    "prismic-dom": "^2.2.3",
    "prismic-javascript": "^2.7.1",
    "simple-git": "^2.12.0",
    "throng": "^4.0.0",
    "typescript": "^4.0.2"
=======
    "@docusaurus/core": "2.0.0-beta.0",
    "@docusaurus/preset-classic": "2.0.0-beta.0",
    "@ionic-internal/docusaurus-plugin-tag-manager": "2.0.0",
    "@ionic-internal/docusaurus-theme": "1.1.14",
    "@ionic/prettier-config": "^1.0.1",
    "@ionic/react": "^5.6.8",
    "@mdx-js/react": "^1.6.22",
    "@mdx-js/tag": "^0.20.3",
    "clsx": "^1.1.1",
    "concurrently": "^6.2.0",
    "prettier": "^2.2.1",
    "react": "^16.8.4",
    "react-dom": "^16.8.4",
    "remark-html": "^13.0.1",
    "react-live": "^2.2.3"
>>>>>>> c2e70df6
  },
  "browserslist": {
    "production": [
      ">0.5%",
      "not dead",
      "not op_mini all"
    ],
    "development": [
      "last 1 chrome version",
      "last 1 firefox version",
      "last 1 safari version"
    ]
  },
  "prettier": "@ionic/prettier-config",
  "devDependencies": {
    "@docusaurus/module-type-aliases": "^2.0.0-beta.0",
    "@tsconfig/docusaurus": "^1.0.2",
    "@types/react": "^17.0.11",
    "@types/react-helmet": "^6.1.1",
    "@types/react-router-dom": "^5.1.7",
    "typescript": "^4.3.2"
  }
}<|MERGE_RESOLUTION|>--- conflicted
+++ resolved
@@ -15,23 +15,6 @@
     "generate-markdown": "concurrently \"node scripts/api\" \"node scripts/cli\""
   },
   "dependencies": {
-<<<<<<< HEAD
-    "@ionic-internal/ionic-ds": "4.1.4",
-    "@ionic/core": "^5.6.8",
-    "@ionic/docs": "^5.6.8",
-    "@sentry/node": "^5.27.3",
-    "@stencil/router": "^1.0.1",
-    "@stencil/sass": "^1.3.2",
-    "compression": "^1.7.4",
-    "express": "^4.16.4",
-    "helmet": "^3.23.1",
-    "moment": "^2.27.0",
-    "prismic-dom": "^2.2.3",
-    "prismic-javascript": "^2.7.1",
-    "simple-git": "^2.12.0",
-    "throng": "^4.0.0",
-    "typescript": "^4.0.2"
-=======
     "@docusaurus/core": "2.0.0-beta.0",
     "@docusaurus/preset-classic": "2.0.0-beta.0",
     "@ionic-internal/docusaurus-plugin-tag-manager": "2.0.0",
@@ -47,7 +30,6 @@
     "react-dom": "^16.8.4",
     "remark-html": "^13.0.1",
     "react-live": "^2.2.3"
->>>>>>> c2e70df6
   },
   "browserslist": {
     "production": [
