name: CI

on:
  push:
    branches:
      - '**'

jobs:
  build:
    runs-on: ubuntu-latest
    steps:
      - uses: actions/setup-node@v1
        with:
<<<<<<< HEAD
          node-version: 12.x
      - uses: actions/checkout@v1
=======
          node-version: 14.x

      # パッケージのキャッシュ
      - name: Use cached node_modules
        uses: actions/cache@v1
        with:
          path:
            node_modules
          key: ${{ runner.os }}-v2-dependencies-${{ hashFiles('**/package-lock.json') }}
          restore-keys: |
            ${{ runner.os }}-v2-dependencies-

      # Lintとテストの実行
>>>>>>> bb97f11c
      - name: npm install, build, and test
        env:
          CI: true
          GITHUB_TOKEN: ${{ secrets.GITHUB_TOKEN }}
        run: |
<<<<<<< HEAD
          npm install
          npm run lint
          npm run build.ci
=======
          npm ci
          npm run lint

      # ビルドの実行
      - name: app build
        run: |
          npm run build
          npm run build-site

      # デプロイ
      - name: deploy
        run: |
          npx netlify-cli deploy \
            --site ${{ secrets.NETLIFY_SITE_ID }} \
            --dir www/ \
            --auth ${{ secrets.NETLIFY_TOKEN }} \
            --prod
>>>>>>> bb97f11c
<|MERGE_RESOLUTION|>--- conflicted
+++ resolved
@@ -11,49 +11,13 @@
     steps:
       - uses: actions/setup-node@v1
         with:
-<<<<<<< HEAD
-          node-version: 12.x
+          node-version: 14.x
       - uses: actions/checkout@v1
-=======
-          node-version: 14.x
-
-      # パッケージのキャッシュ
-      - name: Use cached node_modules
-        uses: actions/cache@v1
-        with:
-          path:
-            node_modules
-          key: ${{ runner.os }}-v2-dependencies-${{ hashFiles('**/package-lock.json') }}
-          restore-keys: |
-            ${{ runner.os }}-v2-dependencies-
-
-      # Lintとテストの実行
->>>>>>> bb97f11c
       - name: npm install, build, and test
         env:
           CI: true
           GITHUB_TOKEN: ${{ secrets.GITHUB_TOKEN }}
         run: |
-<<<<<<< HEAD
           npm install
           npm run lint
-          npm run build.ci
-=======
-          npm ci
-          npm run lint
-
-      # ビルドの実行
-      - name: app build
-        run: |
-          npm run build
-          npm run build-site
-
-      # デプロイ
-      - name: deploy
-        run: |
-          npx netlify-cli deploy \
-            --site ${{ secrets.NETLIFY_SITE_ID }} \
-            --dir www/ \
-            --auth ${{ secrets.NETLIFY_TOKEN }} \
-            --prod
->>>>>>> bb97f11c
+          npm run build.ci