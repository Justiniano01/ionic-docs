import fs from 'fs-extra';
import { join, resolve } from 'path';

<<<<<<< HEAD
import { components } from '../../data/translated-api.json';
=======
import apiMeta from '../../data/api-meta.json';
>>>>>>> 6600dd34
import {
  Page,
  buildPages
} from '../index';
import markdownRenderer from '../markdown-renderer';

export default {
  title: 'Build API pages',
  task: () => buildPages(getAPIPages)
};

interface MetaList {
  [index: string]: any;
  title?: string;
  description?: string;
}

const metaList = apiMeta as MetaList;

const getAPIPages = async (): Promise<Page[]> => {
  const pages = components.map(async component => {
    const title = component.tag;
    const path = `/docs/api/${title.slice(4)}`;
    const demoUrl = await getDemoUrl(component);
    const { readme, usage, props, methods, ...contents } = component;

    const meta = {
      title: `${component.tag}: Ionic Framework API Docs`,
      description: `The ${component.tag} component is one of many Ionic Framework components used to build apps for Android, iOS, and Progressive Web Apps`
    };

    if (metaList[component.tag]) {
      if (metaList[component.tag].title) {
        meta.title = metaList[component.tag].title;
      }
      if (metaList[component.tag].description) {
        meta.description = metaList[component.tag].description;
      }
    }

    return {
      title,
      path,
      ...demoUrl,
      body: markdownRenderer(readme, path),
      usage: renderUsage(usage, path),
      props: renderDocsKey(props, path),
      methods: renderDocsKey(methods, path),
      template: 'api',
      meta,
      ...contents
    };
  });
  return Promise.all(pages);
};

const renderUsage = (usage: any, baseUrl: any) => Object.keys(usage).reduce((out: any, key: any) => {
  out[key] = markdownRenderer(usage[key], baseUrl);
  return out;
}, {});

const renderDocsKey = (items: any, baseUrl: any) => items.map((item: any) => ({
  ...item,
  docs: markdownRenderer(item.docs, baseUrl)
}));

const DEMOS_PATH = resolve(__dirname, '../../../src/demos');

const getDemoUrl = async (component: any) => {
  const demoPath = `api/${component.tag.slice(4)}/index.html`;
  const hasDemo = await fs.pathExists(join(DEMOS_PATH, demoPath));
  if (hasDemo) {
    return {
      demoUrl: `/docs/demos/${demoPath}`,
      demoSourceUrl: `https://github.com/ionic-team/ionic-docs/tree/master/src/demos/${demoPath}`
    };
  }
};<|MERGE_RESOLUTION|>--- conflicted
+++ resolved
@@ -1,11 +1,7 @@
 import fs from 'fs-extra';
 import { join, resolve } from 'path';
-
-<<<<<<< HEAD
 import { components } from '../../data/translated-api.json';
-=======
 import apiMeta from '../../data/api-meta.json';
->>>>>>> 6600dd34
 import {
   Page,
   buildPages
