--- conflicted
+++ resolved
@@ -1,12 +1,7 @@
 import fs from 'fs-extra';
 import { join, resolve } from 'path';
-<<<<<<< HEAD
 import { components } from '../../data/translated-api.json';
-import apiMeta from '../../data/api-meta.json';
-=======
-
 import metaOverride from '../../data/meta-override.json';
->>>>>>> e79f239a
 import {
   Page,
   buildPages
