--- conflicted
+++ resolved
@@ -1,4 +1,4 @@
-import { components } from '@ionic/docs/core.json';
+import { components } from '../../data/translated-api.json';
 import fs from 'fs-extra';
 import { join, resolve } from 'path';
 
@@ -6,14 +6,6 @@
   Page,
   buildPages
 } from '../index';
-<<<<<<< HEAD
-
-import fs from 'fs-extra';
-import { join, resolve } from 'path';
-// import { components } from '@ionic/docs/core.json';
-import { components } from '../../data/translated-api.json';
-=======
->>>>>>> b1552972
 import markdownRenderer from '../markdown-renderer';
 
 export default {
