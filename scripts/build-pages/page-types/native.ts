--- conflicted
+++ resolved
@@ -3,12 +3,6 @@
   Page,
   buildPages
 } from '../index';
-<<<<<<< HEAD
-
-import plugins from '../../data/native.json';
-// import plugins from '../../data/translated-native.json';
-=======
->>>>>>> b1552972
 import renderMarkdown from '../markdown-renderer';
 
 export default {
