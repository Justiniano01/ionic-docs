<<<<<<< HEAD
// import { components } from '@ionic/docs/core.json';
import { components } from '../data/translated-api.json';
import { resolve } from 'path';
=======
import { components } from '@ionic/docs/core.json';
>>>>>>> b1552972
import { outputJson } from 'fs-extra';
import { resolve } from 'path';

const OUTPUT_PATH = resolve(
  __dirname,
  '../../src/components/page/data/api-reference.json'
);

const reference = components.map((component: any) => [
  component.tag,
  `/docs/api/${component.tag.slice(4)}`
]);

export default {
  title: 'Build API reference data',
  task: () => outputJson(OUTPUT_PATH, reference, { spaces: 2 })
};<|MERGE_RESOLUTION|>--- conflicted
+++ resolved
@@ -1,10 +1,5 @@
-<<<<<<< HEAD
 // import { components } from '@ionic/docs/core.json';
 import { components } from '../data/translated-api.json';
-import { resolve } from 'path';
-=======
-import { components } from '@ionic/docs/core.json';
->>>>>>> b1552972
 import { outputJson } from 'fs-extra';
 import { resolve } from 'path';
 
